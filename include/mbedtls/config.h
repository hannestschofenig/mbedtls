--- conflicted
+++ resolved
@@ -295,7 +295,7 @@
  *   the function mbedtls_param_failed() in your application.
  *   See `platform_util.h` for its prototype.
  * - If you enable the macro #MBEDTLS_CHECK_PARAMS_ASSERT, then the
- *   library defines #MBEDTLS_PARAM_FAILED(\c cond) to be `assert(cond)`.
+ *   library defines MBEDTLS_PARAM_FAILED(\c cond) to be `assert(cond)`.
  *   You can still supply an alternative definition of
  *   MBEDTLS_PARAM_FAILED(), which may call `assert`.
  * - If you define a macro MBEDTLS_PARAM_FAILED() before including `config.h`
@@ -977,8 +977,6 @@
  *
  * Do not use the Chinese Remainder Theorem
  * for the RSA private operation.
-<<<<<<< HEAD
-=======
  *
  * Uncomment this macro to disable the use of CRT in RSA.
  *
@@ -1009,413 +1007,6 @@
 //#define MBEDTLS_SHA256_SMALLER
 
 /**
- * \def MBEDTLS_SSL_ALL_ALERT_MESSAGES
- *
- * Enable sending of alert messages in case of encountered errors as per RFC.
- * If you choose not to send the alert messages, mbed TLS can still communicate
- * with other servers, only debugging of failures is harder.
- *
- * The advantage of not sending alert messages, is that no information is given
- * about reasons for failures thus preventing adversaries of gaining intel.
- *
- * Enable sending of all alert messages
- */
-#define MBEDTLS_SSL_ALL_ALERT_MESSAGES
-
-/**
- * \def MBEDTLS_SSL_DTLS_CONNECTION_ID
- *
- * Enable support for the DTLS Connection ID extension
- * (version draft-ietf-tls-dtls-connection-id-05,
- * https://tools.ietf.org/html/draft-ietf-tls-dtls-connection-id-05)
- * which allows to identify DTLS connections across changes
- * in the underlying transport.
- *
- * Setting this option enables the SSL APIs `mbedtls_ssl_set_cid()`,
- * `mbedtls_ssl_get_peer_cid()` and `mbedtls_ssl_conf_cid()`.
- * See the corresponding documentation for more information.
- *
- * \warning The Connection ID extension is still in draft state.
- *          We make no stability promises for the availability
- *          or the shape of the API controlled by this option.
- *
- * The maximum lengths of outgoing and incoming CIDs can be configured
- * through the options
- * - MBEDTLS_SSL_CID_OUT_LEN_MAX
- * - MBEDTLS_SSL_CID_IN_LEN_MAX.
- *
- * Requires: MBEDTLS_SSL_PROTO_DTLS
- *
- * Uncomment to enable the Connection ID extension.
- */
-//#define MBEDTLS_SSL_DTLS_CONNECTION_ID
-
-/**
- * \def MBEDTLS_SSL_ASYNC_PRIVATE
- *
- * Enable asynchronous external private key operations in SSL. This allows
- * you to configure an SSL connection to call an external cryptographic
- * module to perform private key operations instead of performing the
- * operation inside the library.
- *
- */
-//#define MBEDTLS_SSL_ASYNC_PRIVATE
-
-/**
- * \def MBEDTLS_SSL_DEBUG_ALL
- *
- * Enable the debug messages in SSL module for all issues.
- * Debug messages have been disabled in some places to prevent timing
- * attacks due to (unbalanced) debugging function calls.
- *
- * If you need all error reporting you should enable this during debugging,
- * but remove this for production servers that should log as well.
- *
- * Uncomment this macro to report all debug messages on errors introducing
- * a timing side-channel.
- *
- */
-//#define MBEDTLS_SSL_DEBUG_ALL
-
-/** \def MBEDTLS_SSL_ENCRYPT_THEN_MAC
- *
- * Enable support for Encrypt-then-MAC, RFC 7366.
- *
- * This allows peers that both support it to use a more robust protection for
- * ciphersuites using CBC, providing deep resistance against timing attacks
- * on the padding or underlying cipher.
- *
- * This only affects CBC ciphersuites, and is useless if none is defined.
- *
- * Requires: MBEDTLS_SSL_PROTO_TLS1    or
- *           MBEDTLS_SSL_PROTO_TLS1_1  or
- *           MBEDTLS_SSL_PROTO_TLS1_2
- *
- * Comment this macro to disable support for Encrypt-then-MAC
- */
-#define MBEDTLS_SSL_ENCRYPT_THEN_MAC
-
-/** \def MBEDTLS_SSL_EXTENDED_MASTER_SECRET
- *
- * Enable support for Extended Master Secret, aka Session Hash
- * (draft-ietf-tls-session-hash-02).
- *
- * This was introduced as "the proper fix" to the Triple Handshake familiy of
- * attacks, but it is recommended to always use it (even if you disable
- * renegotiation), since it actually fixes a more fundamental issue in the
- * original SSL/TLS design, and has implications beyond Triple Handshake.
- *
- * Requires: MBEDTLS_SSL_PROTO_TLS1    or
- *           MBEDTLS_SSL_PROTO_TLS1_1  or
- *           MBEDTLS_SSL_PROTO_TLS1_2
- *
- * Comment this macro to disable support for Extended Master Secret.
- */
-#define MBEDTLS_SSL_EXTENDED_MASTER_SECRET
-
-/**
- * \def MBEDTLS_SSL_FALLBACK_SCSV
- *
- * Enable support for FALLBACK_SCSV (draft-ietf-tls-downgrade-scsv-00).
- *
- * For servers, it is recommended to always enable this, unless you support
- * only one version of TLS, or know for sure that none of your clients
- * implements a fallback strategy.
- *
- * For clients, you only need this if you're using a fallback strategy, which
- * is not recommended in the first place, unless you absolutely need it to
- * interoperate with buggy (version-intolerant) servers.
- *
- * Comment this macro to disable support for FALLBACK_SCSV
- */
-#define MBEDTLS_SSL_FALLBACK_SCSV
-
-/**
- * \def MBEDTLS_SSL_KEEP_PEER_CERTIFICATE
- *
- * This option controls the availability of the API mbedtls_ssl_get_peer_cert()
- * giving access to the peer's certificate after completion of the handshake.
- *
- * Unless you need mbedtls_ssl_peer_cert() in your application, it is
- * recommended to disable this option for reduced RAM usage.
- *
- * \note If this option is disabled, mbedtls_ssl_get_peer_cert() is still
- *       defined, but always returns \c NULL.
- *
- * \note This option has no influence on the protection against the
- *       triple handshake attack. Even if it is disabled, Mbed TLS will
- *       still ensure that certificates do not change during renegotiation,
- *       for exaple by keeping a hash of the peer's certificate.
- *
- * Comment this macro to disable storing the peer's certificate
- * after the handshake.
- */
-#define MBEDTLS_SSL_KEEP_PEER_CERTIFICATE
-
-/**
- * \def MBEDTLS_SSL_HW_RECORD_ACCEL
- *
- * Enable hooking functions in SSL module for hardware acceleration of
- * individual records.
- *
- * Uncomment this macro to enable hooking functions.
- */
-//#define MBEDTLS_SSL_HW_RECORD_ACCEL
-
-/**
- * \def MBEDTLS_SSL_CBC_RECORD_SPLITTING
- *
- * Enable 1/n-1 record splitting for CBC mode in SSLv3 and TLS 1.0.
- *
- * This is a countermeasure to the BEAST attack, which also minimizes the risk
- * of interoperability issues compared to sending 0-length records.
- *
- * Comment this macro to disable 1/n-1 record splitting.
- */
-#define MBEDTLS_SSL_CBC_RECORD_SPLITTING
-
-/**
- * \def MBEDTLS_SSL_RENEGOTIATION
- *
- * Enable support for TLS renegotiation.
- *
- * The two main uses of renegotiation are (1) refresh keys on long-lived
- * connections and (2) client authentication after the initial handshake.
- * If you don't need renegotiation, it's probably better to disable it, since
- * it has been associated with security issues in the past and is easy to
- * misuse/misunderstand.
- *
- * Comment this to disable support for renegotiation.
- *
- * \note   Even if this option is disabled, both client and server are aware
- *         of the Renegotiation Indication Extension (RFC 5746) used to
- *         prevent the SSL renegotiation attack (see RFC 5746 Sect. 1).
- *         (See \c mbedtls_ssl_conf_legacy_renegotiation for the
- *          configuration of this extension).
- *
- */
-#define MBEDTLS_SSL_RENEGOTIATION
-
-/**
- * \def MBEDTLS_SSL_SRV_SUPPORT_SSLV2_CLIENT_HELLO
- *
- * Enable support for receiving and parsing SSLv2 Client Hello messages for the
- * SSL Server module (MBEDTLS_SSL_SRV_C).
- *
- * Uncomment this macro to enable support for SSLv2 Client Hello messages.
- */
-//#define MBEDTLS_SSL_SRV_SUPPORT_SSLV2_CLIENT_HELLO
-
-/**
- * \def MBEDTLS_SSL_SRV_RESPECT_CLIENT_PREFERENCE
- *
- * Pick the ciphersuite according to the client's preferences rather than ours
- * in the SSL Server module (MBEDTLS_SSL_SRV_C).
- *
- * Uncomment this macro to respect client's ciphersuite order
- */
-//#define MBEDTLS_SSL_SRV_RESPECT_CLIENT_PREFERENCE
-
-/**
- * \def MBEDTLS_SSL_MAX_FRAGMENT_LENGTH
- *
- * Enable support for RFC 6066 max_fragment_length extension in SSL.
- *
- * Comment this macro to disable support for the max_fragment_length extension
- */
-#define MBEDTLS_SSL_MAX_FRAGMENT_LENGTH
-
-/**
- * \def MBEDTLS_SSL_PROTO_SSL3
- *
- * Enable support for SSL 3.0.
- *
- * Requires: MBEDTLS_MD5_C
- *           MBEDTLS_SHA1_C
- *
- * Comment this macro to disable support for SSL 3.0
- */
-//#define MBEDTLS_SSL_PROTO_SSL3
-
-/**
- * \def MBEDTLS_SSL_PROTO_TLS1
- *
- * Enable support for TLS 1.0.
- *
- * Requires: MBEDTLS_MD5_C
- *           MBEDTLS_SHA1_C
- *
- * Comment this macro to disable support for TLS 1.0
- */
-#define MBEDTLS_SSL_PROTO_TLS1
-
-/**
- * \def MBEDTLS_SSL_PROTO_TLS1_1
- *
- * Enable support for TLS 1.1 (and DTLS 1.0 if DTLS is enabled).
- *
- * Requires: MBEDTLS_MD5_C
- *           MBEDTLS_SHA1_C
- *
- * Comment this macro to disable support for TLS 1.1 / DTLS 1.0
- */
-#define MBEDTLS_SSL_PROTO_TLS1_1
-
-/**
- * \def MBEDTLS_SSL_PROTO_TLS1_2
- *
- * Enable support for TLS 1.2 (and DTLS 1.2 if DTLS is enabled).
- *
- * Requires: MBEDTLS_SHA1_C or MBEDTLS_SHA256_C or MBEDTLS_SHA512_C
- *           (Depends on ciphersuites)
- *
- * Comment this macro to disable support for TLS 1.2 / DTLS 1.2
- */
-#define MBEDTLS_SSL_PROTO_TLS1_2
-
-/**
- * \def MBEDTLS_SSL_PROTO_DTLS
- *
- * Enable support for DTLS (all available versions).
- *
- * Enable this and MBEDTLS_SSL_PROTO_TLS1_1 to enable DTLS 1.0,
- * and/or this and MBEDTLS_SSL_PROTO_TLS1_2 to enable DTLS 1.2.
- *
- * Requires: MBEDTLS_SSL_PROTO_TLS1_1
- *        or MBEDTLS_SSL_PROTO_TLS1_2
- *
- * Comment this macro to disable support for DTLS
- */
-#define MBEDTLS_SSL_PROTO_DTLS
-
-/**
- * \def MBEDTLS_SSL_ALPN
- *
- * Enable support for RFC 7301 Application Layer Protocol Negotiation.
- *
- * Comment this macro to disable support for ALPN.
- */
-#define MBEDTLS_SSL_ALPN
-
-/**
- * \def MBEDTLS_SSL_DTLS_ANTI_REPLAY
- *
- * Enable support for the anti-replay mechanism in DTLS.
- *
- * Requires: MBEDTLS_SSL_TLS_C
- *           MBEDTLS_SSL_PROTO_DTLS
- *
- * \warning Disabling this is often a security risk!
- * See mbedtls_ssl_conf_dtls_anti_replay() for details.
- *
- * Comment this to disable anti-replay in DTLS.
- */
-#define MBEDTLS_SSL_DTLS_ANTI_REPLAY
-
-/**
- * \def MBEDTLS_SSL_DTLS_HELLO_VERIFY
- *
- * Enable support for HelloVerifyRequest on DTLS servers.
- *
- * This feature is highly recommended to prevent DTLS servers being used as
- * amplifiers in DoS attacks against other hosts. It should always be enabled
- * unless you know for sure amplification cannot be a problem in the
- * environment in which your server operates.
- *
- * \warning Disabling this can ba a security risk! (see above)
- *
- * Requires: MBEDTLS_SSL_PROTO_DTLS
- *
- * Comment this to disable support for HelloVerifyRequest.
- */
-#define MBEDTLS_SSL_DTLS_HELLO_VERIFY
-
-/**
- * \def MBEDTLS_SSL_DTLS_CLIENT_PORT_REUSE
- *
- * Enable server-side support for clients that reconnect from the same port.
- *
- * Some clients unexpectedly close the connection and try to reconnect using the
- * same source port. This needs special support from the server to handle the
- * new connection securely, as described in section 4.2.8 of RFC 6347. This
- * flag enables that support.
- *
- * Requires: MBEDTLS_SSL_DTLS_HELLO_VERIFY
- *
- * Comment this to disable support for clients reusing the source port.
- */
-#define MBEDTLS_SSL_DTLS_CLIENT_PORT_REUSE
-
-/**
- * \def MBEDTLS_SSL_DTLS_BADMAC_LIMIT
- *
- * Enable support for a limit of records with bad MAC.
- *
- * See mbedtls_ssl_conf_dtls_badmac_limit().
- *
- * Requires: MBEDTLS_SSL_PROTO_DTLS
- */
-#define MBEDTLS_SSL_DTLS_BADMAC_LIMIT
-
-/**
- * \def MBEDTLS_SSL_SESSION_TICKETS
- *
- * Enable support for RFC 5077 session tickets in SSL.
- * Client-side, provides full support for session tickets (maintenance of a
- * session store remains the responsibility of the application, though).
- * Server-side, you also need to provide callbacks for writing and parsing
- * tickets, including authenticated encryption and key management. Example
- * callbacks are provided by MBEDTLS_SSL_TICKET_C.
- *
- * Comment this macro to disable support for SSL session tickets
- */
-#define MBEDTLS_SSL_SESSION_TICKETS
-
-/**
- * \def MBEDTLS_SSL_EXPORT_KEYS
- *
- * Enable support for exporting key block and master secret.
- * This is required for certain users of TLS, e.g. EAP-TLS.
- *
- * Comment this macro to disable support for key export
- */
-#define MBEDTLS_SSL_EXPORT_KEYS
-
-/**
- * \def MBEDTLS_SSL_SERVER_NAME_INDICATION
- *
- * Enable support for RFC 6066 server name indication (SNI) in SSL.
->>>>>>> ff645d98
- *
- * Uncomment this macro to disable the use of CRT in RSA.
- *
- */
-//#define MBEDTLS_RSA_NO_CRT
-
-/**
- * \def MBEDTLS_SELF_TEST
- *
- * Enable the checkup functions (*_self_test).
- */
-#define MBEDTLS_SELF_TEST
-
-/**
- * \def MBEDTLS_SHA256_SMALLER
- *
- * Enable an implementation of SHA-256 that has lower ROM footprint but also
- * lower performance.
- *
- * The default implementation is meant to be a reasonnable compromise between
- * performance and size. This version optimizes more aggressively for size at
- * the expense of performance. Eg on Cortex-M4 it reduces the size of
- * mbedtls_sha256_process() from ~2KB to ~0.5KB for a performance hit of about
- * 30%.
- *
- * Uncomment to enable the smaller implementation of SHA256.
- */
-//#define MBEDTLS_SHA256_SMALLER
-
-/**
  * \def MBEDTLS_THREADING_ALT
  *
  * Provide your own alternate threading implementation.
@@ -1443,14 +1034,14 @@
  * Make the X.509 and TLS library use PSA for cryptographic operations, and
  * enable new APIs for using keys handled by PSA Crypto.
  *
- * \note Development of this option is currently in progress, and parts
- * of the X.509 and TLS modules are not ported to PSA yet. However, these parts
+ * \note Development of this option is currently in progress, and parts of Mbed
+ * TLS's X.509 and TLS modules are not ported to PSA yet. However, these parts
  * will still continue to work as usual, so enabling this option should not
  * break backwards compatibility.
  *
- * \warning The PSA Crypto API is in beta stage. While you're welcome to
- * experiment using it, incompatible API changes are still possible, and some
- * parts may not have reached the same quality as the rest of Mbed TLS yet.
+ * \warning Support for PSA is still an experimental feature.
+ *          Any public API that depends on this option may change
+ *          at any time until this warning is removed.
  *
  * \warning This option enables new Mbed TLS APIs that are dependent on the
  * PSA Crypto API, so can't come with the same stability guarantees as the
@@ -2144,15 +1735,11 @@
  *
  * Enable the Platform Security Architecture cryptography API.
  *
-<<<<<<< HEAD
- * Module:  library/psa_crypto.c
-=======
  * \warning The PSA Crypto API is still beta status. While you're welcome to
  * experiment using it, incompatible API changes are still possible, and some
  * parts may not have reached the same quality as the rest of Mbed TLS yet.
  *
- * Module:  crypto/library/psa_crypto.c
->>>>>>> ff645d98
+ * Module:  library/psa_crypto.c
  *
  * Requires: MBEDTLS_CTR_DRBG_C, MBEDTLS_ENTROPY_C
  *
@@ -2401,8 +1988,6 @@
 //#define MBEDTLS_PLATFORM_NV_SEED_WRITE_MACRO  mbedtls_platform_std_nv_seed_write /**< Default nv_seed_write function to use, can be undefined */
 
 /**
-<<<<<<< HEAD
-=======
  * \brief       This macro is invoked by the library when an invalid parameter
  *              is detected that is only checked with #MBEDTLS_CHECK_PARAMS
  *              (see the documentation of that option for context).
@@ -2438,190 +2023,7 @@
  */
 //#define MBEDTLS_PARAM_FAILED( cond )               assert( cond )
 
-/* SSL Cache options */
-//#define MBEDTLS_SSL_CACHE_DEFAULT_TIMEOUT       86400 /**< 1 day  */
-//#define MBEDTLS_SSL_CACHE_DEFAULT_MAX_ENTRIES      50 /**< Maximum entries in cache */
-
-/* SSL options */
-
-/** \def MBEDTLS_SSL_MAX_CONTENT_LEN
- *
- * Maximum length (in bytes) of incoming and outgoing plaintext fragments.
- *
- * This determines the size of both the incoming and outgoing TLS I/O buffers
- * in such a way that both are capable of holding the specified amount of
- * plaintext data, regardless of the protection mechanism used.
- *
- * To configure incoming and outgoing I/O buffers separately, use
- * #MBEDTLS_SSL_IN_CONTENT_LEN and #MBEDTLS_SSL_OUT_CONTENT_LEN,
- * which overwrite the value set by this option.
- *
- * \note When using a value less than the default of 16KB on the client, it is
- *       recommended to use the Maximum Fragment Length (MFL) extension to
- *       inform the server about this limitation. On the server, there
- *       is no supported, standardized way of informing the client about
- *       restriction on the maximum size of incoming messages, and unless
- *       the limitation has been communicated by other means, it is recommended
- *       to only change the outgoing buffer size #MBEDTLS_SSL_OUT_CONTENT_LEN
- *       while keeping the default value of 16KB for the incoming buffer.
- *
- * Uncomment to set the maximum plaintext size of both
- * incoming and outgoing I/O buffers.
- */
-//#define MBEDTLS_SSL_MAX_CONTENT_LEN             16384
-
-/** \def MBEDTLS_SSL_IN_CONTENT_LEN
- *
- * Maximum length (in bytes) of incoming plaintext fragments.
- *
- * This determines the size of the incoming TLS I/O buffer in such a way
- * that it is capable of holding the specified amount of plaintext data,
- * regardless of the protection mechanism used.
- *
- * If this option is undefined, it inherits its value from
- * #MBEDTLS_SSL_MAX_CONTENT_LEN.
- *
- * \note When using a value less than the default of 16KB on the client, it is
- *       recommended to use the Maximum Fragment Length (MFL) extension to
- *       inform the server about this limitation. On the server, there
- *       is no supported, standardized way of informing the client about
- *       restriction on the maximum size of incoming messages, and unless
- *       the limitation has been communicated by other means, it is recommended
- *       to only change the outgoing buffer size #MBEDTLS_SSL_OUT_CONTENT_LEN
- *       while keeping the default value of 16KB for the incoming buffer.
- *
- * Uncomment to set the maximum plaintext size of the incoming I/O buffer
- * independently of the outgoing I/O buffer.
- */
-//#define MBEDTLS_SSL_IN_CONTENT_LEN              16384
-
-/** \def MBEDTLS_SSL_CID_IN_LEN_MAX
- *
- * The maximum length of CIDs used for incoming DTLS messages.
- *
- */
-//#define MBEDTLS_SSL_CID_IN_LEN_MAX 32
-
-/** \def MBEDTLS_SSL_CID_OUT_LEN_MAX
- *
- * The maximum length of CIDs used for outgoing DTLS messages.
- *
- */
-//#define MBEDTLS_SSL_CID_OUT_LEN_MAX 32
-
-/** \def MBEDTLS_SSL_CID_PADDING_GRANULARITY
- *
- * This option controls the use of record plaintext padding
- * when using the Connection ID extension in DTLS 1.2.
- *
- * The padding will always be chosen so that the length of the
- * padded plaintext is a multiple of the value of this option.
- *
- * Note: A value of \c 1 means that no padding will be used
- *       for outgoing records.
- *
- * Note: On systems lacking division instructions,
- *       a power of two should be preferred.
- *
- */
-//#define MBEDTLS_SSL_CID_PADDING_GRANULARITY 16
-
-/** \def MBEDTLS_SSL_OUT_CONTENT_LEN
- *
- * Maximum length (in bytes) of outgoing plaintext fragments.
- *
- * This determines the size of the outgoing TLS I/O buffer in such a way
- * that it is capable of holding the specified amount of plaintext data,
- * regardless of the protection mechanism used.
- *
- * If this option undefined, it inherits its value from
- * #MBEDTLS_SSL_MAX_CONTENT_LEN.
- *
- * It is possible to save RAM by setting a smaller outward buffer, while keeping
- * the default inward 16384 byte buffer to conform to the TLS specification.
- *
- * The minimum required outward buffer size is determined by the handshake
- * protocol's usage. Handshaking will fail if the outward buffer is too small.
- * The specific size requirement depends on the configured ciphers and any
- * certificate data which is sent during the handshake.
- *
- * Uncomment to set the maximum plaintext size of the outgoing I/O buffer
- * independently of the incoming I/O buffer.
- */
-//#define MBEDTLS_SSL_OUT_CONTENT_LEN             16384
-
-/** \def MBEDTLS_SSL_DTLS_MAX_BUFFERING
- *
- * Maximum number of heap-allocated bytes for the purpose of
- * DTLS handshake message reassembly and future message buffering.
- *
- * This should be at least 9/8 * MBEDTLSSL_IN_CONTENT_LEN
- * to account for a reassembled handshake message of maximum size,
- * together with its reassembly bitmap.
- *
- * A value of 2 * MBEDTLS_SSL_IN_CONTENT_LEN (32768 by default)
- * should be sufficient for all practical situations as it allows
- * to reassembly a large handshake message (such as a certificate)
- * while buffering multiple smaller handshake messages.
- *
- */
-//#define MBEDTLS_SSL_DTLS_MAX_BUFFERING             32768
-
-//#define MBEDTLS_SSL_DEFAULT_TICKET_LIFETIME     86400 /**< Lifetime of session tickets (if enabled) */
-//#define MBEDTLS_PSK_MAX_LEN               32 /**< Max size of TLS pre-shared keys, in bytes (default 256 bits) */
-//#define MBEDTLS_SSL_COOKIE_TIMEOUT        60 /**< Default expiration delay of DTLS cookies, in seconds if HAVE_TIME, or in number of cookies issued */
-
-/**
- * Complete list of ciphersuites to use, in order of preference.
- *
- * \warning No dependency checking is done on that field! This option can only
- * be used to restrict the set of available ciphersuites. It is your
- * responsibility to make sure the needed modules are active.
- *
- * Use this to save a few hundred bytes of ROM (default ordering of all
- * available ciphersuites) and a few to a few hundred bytes of RAM.
- *
- * The value below is only an example, not the default.
- */
-//#define MBEDTLS_SSL_CIPHERSUITES MBEDTLS_TLS_ECDHE_ECDSA_WITH_AES_256_GCM_SHA384,MBEDTLS_TLS_ECDHE_ECDSA_WITH_AES_128_GCM_SHA256
-
-/* X509 options */
-//#define MBEDTLS_X509_MAX_INTERMEDIATE_CA   8   /**< Maximum number of intermediate CAs in a verification chain. */
-//#define MBEDTLS_X509_MAX_FILE_PATH_LEN     512 /**< Maximum length of a path/filename string in bytes including the null terminator character ('\0'). */
-
-/**
- * Allow SHA-1 in the default TLS configuration for certificate signing.
- * Without this build-time option, SHA-1 support must be activated explicitly
- * through mbedtls_ssl_conf_cert_profile. Turning on this option is not
- * recommended because of it is possible to generate SHA-1 collisions, however
- * this may be safe for legacy infrastructure where additional controls apply.
- *
- * \warning   SHA-1 is considered a weak message digest and its use constitutes
- *            a security risk. If possible, we recommend avoiding dependencies
- *            on it, and considering stronger message digests instead.
- *
- */
-// #define MBEDTLS_TLS_DEFAULT_ALLOW_SHA1_IN_CERTIFICATES
-
-/**
- * Allow SHA-1 in the default TLS configuration for TLS 1.2 handshake
- * signature and ciphersuite selection. Without this build-time option, SHA-1
- * support must be activated explicitly through mbedtls_ssl_conf_sig_hashes.
- * The use of SHA-1 in TLS <= 1.1 and in HMAC-SHA-1 is always allowed by
- * default. At the time of writing, there is no practical attack on the use
- * of SHA-1 in handshake signatures, hence this option is turned on by default
- * to preserve compatibility with existing peers, but the general
- * warning applies nonetheless:
- *
- * \warning   SHA-1 is considered a weak message digest and its use constitutes
- *            a security risk. If possible, we recommend avoiding dependencies
- *            on it, and considering stronger message digests instead.
- *
- */
-#define MBEDTLS_TLS_DEFAULT_ALLOW_SHA1_IN_KEY_EXCHANGE
-
-/**
->>>>>>> ff645d98
+/**
  * Uncomment the macro to let mbed TLS use your alternate implementation of
  * mbedtls_platform_zeroize(). This replaces the default implementation in
  * platform_util.c.
