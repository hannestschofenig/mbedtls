/**
 * \file check_config.h
 *
 * \brief Consistency checks for configuration options
 */
/*
 *  Copyright The Mbed TLS Contributors
 *  SPDX-License-Identifier: Apache-2.0
 *
 *  Licensed under the Apache License, Version 2.0 (the "License"); you may
 *  not use this file except in compliance with the License.
 *  You may obtain a copy of the License at
 *
 *  http://www.apache.org/licenses/LICENSE-2.0
 *
 *  Unless required by applicable law or agreed to in writing, software
 *  distributed under the License is distributed on an "AS IS" BASIS, WITHOUT
 *  WARRANTIES OR CONDITIONS OF ANY KIND, either express or implied.
 *  See the License for the specific language governing permissions and
 *  limitations under the License.
 */

/*
 * It is recommended to include this file from your config.h
 * in order to catch dependency issues early.
 */

#ifndef MBEDTLS_CHECK_CONFIG_H
#define MBEDTLS_CHECK_CONFIG_H

/*
 * We assume CHAR_BIT is 8 in many places. In practice, this is true on our
 * target platforms, so not an issue, but let's just be extra sure.
 */
#include <limits.h>
#if CHAR_BIT != 8
#error "mbed TLS requires a platform with 8-bit chars"
#endif

#if defined(_WIN32)
#if !defined(MBEDTLS_PLATFORM_C)
#error "MBEDTLS_PLATFORM_C is required on Windows"
#endif

/* Fix the config here. Not convenient to put an #ifdef _WIN32 in config.h as
 * it would confuse config.py. */
#if !defined(MBEDTLS_PLATFORM_SNPRINTF_ALT) && \
    !defined(MBEDTLS_PLATFORM_SNPRINTF_MACRO)
#define MBEDTLS_PLATFORM_SNPRINTF_ALT
#endif

#if !defined(MBEDTLS_PLATFORM_VSNPRINTF_ALT) && \
    !defined(MBEDTLS_PLATFORM_VSNPRINTF_MACRO)
#define MBEDTLS_PLATFORM_VSNPRINTF_ALT
#endif
#endif /* _WIN32 */

#if defined(TARGET_LIKE_MBED) && \
    ( defined(MBEDTLS_NET_C) || defined(MBEDTLS_TIMING_C) )
#error "The NET and TIMING modules are not available for mbed OS - please use the network and timing functions provided by mbed OS"
#endif

#if defined(MBEDTLS_DEPRECATED_WARNING) && \
    !defined(__GNUC__) && !defined(__clang__)
#error "MBEDTLS_DEPRECATED_WARNING only works with GCC and Clang"
#endif

#if defined(MBEDTLS_HAVE_TIME_DATE) && !defined(MBEDTLS_HAVE_TIME)
#error "MBEDTLS_HAVE_TIME_DATE without MBEDTLS_HAVE_TIME does not make sense"
#endif

#if defined(MBEDTLS_AESNI_C) && !defined(MBEDTLS_HAVE_ASM)
#error "MBEDTLS_AESNI_C defined, but not all prerequisites"
#endif

#if defined(MBEDTLS_CTR_DRBG_C) && !defined(MBEDTLS_AES_C)
#error "MBEDTLS_CTR_DRBG_C defined, but not all prerequisites"
#endif

#if defined(MBEDTLS_DHM_C) && !defined(MBEDTLS_BIGNUM_C)
#error "MBEDTLS_DHM_C defined, but not all prerequisites"
#endif

#if defined(MBEDTLS_SSL_TRUNCATED_HMAC_COMPAT) && !defined(MBEDTLS_SSL_TRUNCATED_HMAC)
#error "MBEDTLS_SSL_TRUNCATED_HMAC_COMPAT defined, but not all prerequisites"
#endif

#if defined(MBEDTLS_CMAC_C) && \
    !defined(MBEDTLS_AES_C) && !defined(MBEDTLS_DES_C)
#error "MBEDTLS_CMAC_C defined, but not all prerequisites"
#endif

#if defined(MBEDTLS_NIST_KW_C) && \
    ( !defined(MBEDTLS_AES_C) || !defined(MBEDTLS_CIPHER_C) )
#error "MBEDTLS_NIST_KW_C defined, but not all prerequisites"
#endif

#if defined(MBEDTLS_ECDH_C) && !defined(MBEDTLS_ECP_C)
#error "MBEDTLS_ECDH_C defined, but not all prerequisites"
#endif

#if defined(MBEDTLS_ECDSA_C) &&            \
    ( !defined(MBEDTLS_ECP_C) ||           \
      !( defined(MBEDTLS_ECP_DP_SECP192R1_ENABLED) || \
         defined(MBEDTLS_ECP_DP_SECP224R1_ENABLED) || \
         defined(MBEDTLS_ECP_DP_SECP256R1_ENABLED) || \
         defined(MBEDTLS_ECP_DP_SECP384R1_ENABLED) || \
         defined(MBEDTLS_ECP_DP_SECP521R1_ENABLED) || \
         defined(MBEDTLS_ECP_DP_SECP192K1_ENABLED) || \
         defined(MBEDTLS_ECP_DP_SECP224K1_ENABLED) || \
         defined(MBEDTLS_ECP_DP_SECP256K1_ENABLED) || \
         defined(MBEDTLS_ECP_DP_BP256R1_ENABLED) ||   \
         defined(MBEDTLS_ECP_DP_BP384R1_ENABLED) ||   \
         defined(MBEDTLS_ECP_DP_BP512R1_ENABLED) ) || \
      !defined(MBEDTLS_ASN1_PARSE_C) ||    \
      !defined(MBEDTLS_ASN1_WRITE_C) )
#error "MBEDTLS_ECDSA_C defined, but not all prerequisites"
#endif

#if defined(MBEDTLS_ECJPAKE_C) &&           \
    ( !defined(MBEDTLS_ECP_C) || !defined(MBEDTLS_MD_C) )
#error "MBEDTLS_ECJPAKE_C defined, but not all prerequisites"
#endif

#if defined(MBEDTLS_ECP_RESTARTABLE)           && \
    ( defined(MBEDTLS_USE_PSA_CRYPTO)          || \
      defined(MBEDTLS_ECDH_COMPUTE_SHARED_ALT) || \
      defined(MBEDTLS_ECDH_GEN_PUBLIC_ALT)     || \
      defined(MBEDTLS_ECDSA_SIGN_ALT)          || \
      defined(MBEDTLS_ECDSA_VERIFY_ALT)        || \
      defined(MBEDTLS_ECDSA_GENKEY_ALT)        || \
      defined(MBEDTLS_ECP_INTERNAL_ALT)        || \
      defined(MBEDTLS_ECP_ALT) )
#error "MBEDTLS_ECP_RESTARTABLE defined, but it cannot coexist with an alternative or PSA-based ECP implementation"
#endif

#if defined(MBEDTLS_ECP_RESTARTABLE)           && \
    ! defined(MBEDTLS_ECDH_LEGACY_CONTEXT)
#error "MBEDTLS_ECP_RESTARTABLE defined, but not MBEDTLS_ECDH_LEGACY_CONTEXT"
#endif

#if defined(MBEDTLS_ECDH_VARIANT_EVEREST_ENABLED)           && \
    defined(MBEDTLS_ECDH_LEGACY_CONTEXT)
#error "MBEDTLS_ECDH_VARIANT_EVEREST_ENABLED defined, but MBEDTLS_ECDH_LEGACY_CONTEXT not disabled"
#endif

#if defined(MBEDTLS_ECDSA_DETERMINISTIC) && !defined(MBEDTLS_HMAC_DRBG_C)
#error "MBEDTLS_ECDSA_DETERMINISTIC defined, but not all prerequisites"
#endif

#if defined(MBEDTLS_ECP_C) && ( !defined(MBEDTLS_BIGNUM_C) || (    \
    !defined(MBEDTLS_ECP_DP_SECP192R1_ENABLED) &&                  \
    !defined(MBEDTLS_ECP_DP_SECP224R1_ENABLED) &&                  \
    !defined(MBEDTLS_ECP_DP_SECP256R1_ENABLED) &&                  \
    !defined(MBEDTLS_ECP_DP_SECP384R1_ENABLED) &&                  \
    !defined(MBEDTLS_ECP_DP_SECP521R1_ENABLED) &&                  \
    !defined(MBEDTLS_ECP_DP_BP256R1_ENABLED)   &&                  \
    !defined(MBEDTLS_ECP_DP_BP384R1_ENABLED)   &&                  \
    !defined(MBEDTLS_ECP_DP_BP512R1_ENABLED)   &&                  \
    !defined(MBEDTLS_ECP_DP_SECP192K1_ENABLED) &&                  \
    !defined(MBEDTLS_ECP_DP_SECP224K1_ENABLED) &&                  \
    !defined(MBEDTLS_ECP_DP_SECP256K1_ENABLED) &&                  \
    !defined(MBEDTLS_ECP_DP_CURVE25519_ENABLED) &&                 \
    !defined(MBEDTLS_ECP_DP_CURVE448_ENABLED) ) )
#error "MBEDTLS_ECP_C defined, but not all prerequisites"
#endif

#if defined(MBEDTLS_ECP_C) && !(            \
    defined(MBEDTLS_ECP_ALT) ||             \
    defined(MBEDTLS_CTR_DRBG_C) ||          \
    defined(MBEDTLS_HMAC_DRBG_C) ||         \
    defined(MBEDTLS_ECP_NO_INTERNAL_RNG))
#error "MBEDTLS_ECP_C requires a DRBG module unless MBEDTLS_ECP_NO_INTERNAL_RNG is defined or an alternative implementation is used"
#endif

#if defined(MBEDTLS_PK_PARSE_C) && !defined(MBEDTLS_ASN1_PARSE_C)
#error "MBEDTLS_PK_PARSE_C defined, but not all prerequesites"
#endif

#if defined(MBEDTLS_ENTROPY_C) && (!defined(MBEDTLS_SHA512_C) &&      \
                                    !defined(MBEDTLS_SHA256_C))
#error "MBEDTLS_ENTROPY_C defined, but not all prerequisites"
#endif
#if defined(MBEDTLS_ENTROPY_C) && defined(MBEDTLS_SHA512_C) &&         \
    defined(MBEDTLS_CTR_DRBG_ENTROPY_LEN) && (MBEDTLS_CTR_DRBG_ENTROPY_LEN > 64)
#error "MBEDTLS_CTR_DRBG_ENTROPY_LEN value too high"
#endif
#if defined(MBEDTLS_ENTROPY_C) &&                                            \
    ( !defined(MBEDTLS_SHA512_C) || defined(MBEDTLS_ENTROPY_FORCE_SHA256) ) \
    && defined(MBEDTLS_CTR_DRBG_ENTROPY_LEN) && (MBEDTLS_CTR_DRBG_ENTROPY_LEN > 32)
#error "MBEDTLS_CTR_DRBG_ENTROPY_LEN value too high"
#endif
#if defined(MBEDTLS_ENTROPY_C) && \
    defined(MBEDTLS_ENTROPY_FORCE_SHA256) && !defined(MBEDTLS_SHA256_C)
#error "MBEDTLS_ENTROPY_FORCE_SHA256 defined, but not all prerequisites"
#endif

#if defined(__has_feature)
#if __has_feature(memory_sanitizer)
#define MBEDTLS_HAS_MEMSAN
#endif
#endif
#if defined(MBEDTLS_TEST_CONSTANT_FLOW_MEMSAN) &&  !defined(MBEDTLS_HAS_MEMSAN)
#error "MBEDTLS_TEST_CONSTANT_FLOW_MEMSAN requires building with MemorySanitizer"
#endif
#undef MBEDTLS_HAS_MEMSAN

#if defined(MBEDTLS_TEST_NULL_ENTROPY) && \
    ( !defined(MBEDTLS_ENTROPY_C) || !defined(MBEDTLS_NO_DEFAULT_ENTROPY_SOURCES) )
#error "MBEDTLS_TEST_NULL_ENTROPY defined, but not all prerequisites"
#endif
#if defined(MBEDTLS_TEST_NULL_ENTROPY) && \
     ( defined(MBEDTLS_ENTROPY_NV_SEED) || defined(MBEDTLS_ENTROPY_HARDWARE_ALT) || \
    defined(MBEDTLS_HAVEGE_C) )
#error "MBEDTLS_TEST_NULL_ENTROPY defined, but entropy sources too"
#endif

#if defined(MBEDTLS_GCM_C) && (                                        \
        !defined(MBEDTLS_AES_C) && !defined(MBEDTLS_CAMELLIA_C) && !defined(MBEDTLS_ARIA_C) )
#error "MBEDTLS_GCM_C defined, but not all prerequisites"
#endif

#if defined(MBEDTLS_ECP_RANDOMIZE_JAC_ALT) && !defined(MBEDTLS_ECP_INTERNAL_ALT)
#error "MBEDTLS_ECP_RANDOMIZE_JAC_ALT defined, but not all prerequisites"
#endif

#if defined(MBEDTLS_ECP_ADD_MIXED_ALT) && !defined(MBEDTLS_ECP_INTERNAL_ALT)
#error "MBEDTLS_ECP_ADD_MIXED_ALT defined, but not all prerequisites"
#endif

#if defined(MBEDTLS_ECP_DOUBLE_JAC_ALT) && !defined(MBEDTLS_ECP_INTERNAL_ALT)
#error "MBEDTLS_ECP_DOUBLE_JAC_ALT defined, but not all prerequisites"
#endif

#if defined(MBEDTLS_ECP_NORMALIZE_JAC_MANY_ALT) && !defined(MBEDTLS_ECP_INTERNAL_ALT)
#error "MBEDTLS_ECP_NORMALIZE_JAC_MANY_ALT defined, but not all prerequisites"
#endif

#if defined(MBEDTLS_ECP_NORMALIZE_JAC_ALT) && !defined(MBEDTLS_ECP_INTERNAL_ALT)
#error "MBEDTLS_ECP_NORMALIZE_JAC_ALT defined, but not all prerequisites"
#endif

#if defined(MBEDTLS_ECP_DOUBLE_ADD_MXZ_ALT) && !defined(MBEDTLS_ECP_INTERNAL_ALT)
#error "MBEDTLS_ECP_DOUBLE_ADD_MXZ_ALT defined, but not all prerequisites"
#endif

#if defined(MBEDTLS_ECP_RANDOMIZE_MXZ_ALT) && !defined(MBEDTLS_ECP_INTERNAL_ALT)
#error "MBEDTLS_ECP_RANDOMIZE_MXZ_ALT defined, but not all prerequisites"
#endif

#if defined(MBEDTLS_ECP_NORMALIZE_MXZ_ALT) && !defined(MBEDTLS_ECP_INTERNAL_ALT)
#error "MBEDTLS_ECP_NORMALIZE_MXZ_ALT defined, but not all prerequisites"
#endif

#if defined(MBEDTLS_HAVEGE_C) && !defined(MBEDTLS_TIMING_C)
#error "MBEDTLS_HAVEGE_C defined, but not all prerequisites"
#endif

#if defined(MBEDTLS_HKDF_C) && !defined(MBEDTLS_MD_C)
#error "MBEDTLS_HKDF_C defined, but not all prerequisites"
#endif

#if defined(MBEDTLS_HMAC_DRBG_C) && !defined(MBEDTLS_MD_C)
#error "MBEDTLS_HMAC_DRBG_C defined, but not all prerequisites"
#endif

#if defined(MBEDTLS_KEY_EXCHANGE_ECDH_ECDSA_ENABLED) &&                 \
    ( !defined(MBEDTLS_ECDH_C) || !defined(MBEDTLS_ECDSA_C) ||          \
      !defined(MBEDTLS_X509_CRT_PARSE_C) )
#error "MBEDTLS_KEY_EXCHANGE_ECDH_ECDSA_ENABLED defined, but not all prerequisites"
#endif

#if defined(MBEDTLS_KEY_EXCHANGE_ECDH_RSA_ENABLED) &&                 \
    ( !defined(MBEDTLS_ECDH_C) || !defined(MBEDTLS_RSA_C) ||          \
      !defined(MBEDTLS_X509_CRT_PARSE_C) )
#error "MBEDTLS_KEY_EXCHANGE_ECDH_RSA_ENABLED defined, but not all prerequisites"
#endif

#if defined(MBEDTLS_KEY_EXCHANGE_DHE_PSK_ENABLED) && !defined(MBEDTLS_DHM_C)
#error "MBEDTLS_KEY_EXCHANGE_DHE_PSK_ENABLED defined, but not all prerequisites"
#endif

#if defined(MBEDTLS_KEY_EXCHANGE_ECDHE_PSK_ENABLED) &&                     \
    !defined(MBEDTLS_ECDH_C)
#error "MBEDTLS_KEY_EXCHANGE_ECDHE_PSK_ENABLED defined, but not all prerequisites"
#endif

#if defined(MBEDTLS_KEY_EXCHANGE_DHE_RSA_ENABLED) &&                   \
    ( !defined(MBEDTLS_DHM_C) || !defined(MBEDTLS_RSA_C) ||           \
      !defined(MBEDTLS_X509_CRT_PARSE_C) || !defined(MBEDTLS_PKCS1_V15) )
#error "MBEDTLS_KEY_EXCHANGE_DHE_RSA_ENABLED defined, but not all prerequisites"
#endif

#if defined(MBEDTLS_KEY_EXCHANGE_ECDHE_RSA_ENABLED) &&                 \
    ( !defined(MBEDTLS_ECDH_C) || !defined(MBEDTLS_RSA_C) ||          \
      !defined(MBEDTLS_X509_CRT_PARSE_C) || !defined(MBEDTLS_PKCS1_V15) )
#error "MBEDTLS_KEY_EXCHANGE_ECDHE_RSA_ENABLED defined, but not all prerequisites"
#endif

#if defined(MBEDTLS_KEY_EXCHANGE_ECDHE_ECDSA_ENABLED) &&                 \
    ( !defined(MBEDTLS_ECDH_C) || !defined(MBEDTLS_ECDSA_C) ||          \
      !defined(MBEDTLS_X509_CRT_PARSE_C) )
#error "MBEDTLS_KEY_EXCHANGE_ECDHE_ECDSA_ENABLED defined, but not all prerequisites"
#endif

#if defined(MBEDTLS_KEY_EXCHANGE_RSA_PSK_ENABLED) &&                   \
    ( !defined(MBEDTLS_RSA_C) || !defined(MBEDTLS_X509_CRT_PARSE_C) || \
      !defined(MBEDTLS_PKCS1_V15) )
#error "MBEDTLS_KEY_EXCHANGE_RSA_PSK_ENABLED defined, but not all prerequisites"
#endif

#if defined(MBEDTLS_KEY_EXCHANGE_RSA_ENABLED) &&                       \
    ( !defined(MBEDTLS_RSA_C) || !defined(MBEDTLS_X509_CRT_PARSE_C) || \
      !defined(MBEDTLS_PKCS1_V15) )
#error "MBEDTLS_KEY_EXCHANGE_RSA_ENABLED defined, but not all prerequisites"
#endif

#if defined(MBEDTLS_KEY_EXCHANGE_ECJPAKE_ENABLED) &&                    \
    ( !defined(MBEDTLS_ECJPAKE_C) || !defined(MBEDTLS_SHA256_C) ||      \
      !defined(MBEDTLS_ECP_DP_SECP256R1_ENABLED) )
#error "MBEDTLS_KEY_EXCHANGE_ECJPAKE_ENABLED defined, but not all prerequisites"
#endif

#if defined(MBEDTLS_KEY_EXCHANGE_WITH_CERT_ENABLED) &&        \
    !defined(MBEDTLS_SSL_KEEP_PEER_CERTIFICATE) &&              \
    ( !defined(MBEDTLS_SHA256_C) &&                             \
      !defined(MBEDTLS_SHA512_C) &&                             \
      !defined(MBEDTLS_SHA1_C) )
#error "!MBEDTLS_SSL_KEEP_PEER_CERTIFICATE requires MBEDTLS_SHA512_C, MBEDTLS_SHA256_C or MBEDTLS_SHA1_C"
#endif

#if defined(MBEDTLS_MEMORY_BUFFER_ALLOC_C) &&                          \
    ( !defined(MBEDTLS_PLATFORM_C) || !defined(MBEDTLS_PLATFORM_MEMORY) )
#error "MBEDTLS_MEMORY_BUFFER_ALLOC_C defined, but not all prerequisites"
#endif

#if defined(MBEDTLS_MEMORY_BACKTRACE) && !defined(MBEDTLS_MEMORY_BUFFER_ALLOC_C)
#error "MBEDTLS_MEMORY_BACKTRACE defined, but not all prerequesites"
#endif

#if defined(MBEDTLS_MEMORY_DEBUG) && !defined(MBEDTLS_MEMORY_BUFFER_ALLOC_C)
#error "MBEDTLS_MEMORY_DEBUG defined, but not all prerequesites"
#endif

#if defined(MBEDTLS_PADLOCK_C) && !defined(MBEDTLS_HAVE_ASM)
#error "MBEDTLS_PADLOCK_C defined, but not all prerequisites"
#endif

#if defined(MBEDTLS_PEM_PARSE_C) && !defined(MBEDTLS_BASE64_C)
#error "MBEDTLS_PEM_PARSE_C defined, but not all prerequisites"
#endif

#if defined(MBEDTLS_PEM_WRITE_C) && !defined(MBEDTLS_BASE64_C)
#error "MBEDTLS_PEM_WRITE_C defined, but not all prerequisites"
#endif

#if defined(MBEDTLS_PK_C) && \
    ( !defined(MBEDTLS_RSA_C) && !defined(MBEDTLS_ECP_C) )
#error "MBEDTLS_PK_C defined, but not all prerequisites"
#endif

#if defined(MBEDTLS_PK_PARSE_C) && !defined(MBEDTLS_PK_C)
#error "MBEDTLS_PK_PARSE_C defined, but not all prerequisites"
#endif

#if defined(MBEDTLS_PK_WRITE_C) && !defined(MBEDTLS_PK_C)
#error "MBEDTLS_PK_WRITE_C defined, but not all prerequisites"
#endif

#if defined(MBEDTLS_PKCS11_C) && !defined(MBEDTLS_PK_C)
#error "MBEDTLS_PKCS11_C defined, but not all prerequisites"
#endif

#if defined(MBEDTLS_PKCS11_C)
#if defined(MBEDTLS_DEPRECATED_REMOVED)
#error "MBEDTLS_PKCS11_C is deprecated and will be removed in a future version of Mbed TLS"
#elif defined(MBEDTLS_DEPRECATED_WARNING)
#warning "MBEDTLS_PKCS11_C is deprecated and will be removed in a future version of Mbed TLS"
#endif
#endif /* MBEDTLS_PKCS11_C */

#if defined(MBEDTLS_PLATFORM_EXIT_ALT) && !defined(MBEDTLS_PLATFORM_C)
#error "MBEDTLS_PLATFORM_EXIT_ALT defined, but not all prerequisites"
#endif

#if defined(MBEDTLS_PLATFORM_EXIT_MACRO) && !defined(MBEDTLS_PLATFORM_C)
#error "MBEDTLS_PLATFORM_EXIT_MACRO defined, but not all prerequisites"
#endif

#if defined(MBEDTLS_PLATFORM_EXIT_MACRO) &&\
    ( defined(MBEDTLS_PLATFORM_STD_EXIT) ||\
        defined(MBEDTLS_PLATFORM_EXIT_ALT) )
#error "MBEDTLS_PLATFORM_EXIT_MACRO and MBEDTLS_PLATFORM_STD_EXIT/MBEDTLS_PLATFORM_EXIT_ALT cannot be defined simultaneously"
#endif

#if defined(MBEDTLS_PLATFORM_TIME_ALT) &&\
    ( !defined(MBEDTLS_PLATFORM_C) ||\
        !defined(MBEDTLS_HAVE_TIME) )
#error "MBEDTLS_PLATFORM_TIME_ALT defined, but not all prerequisites"
#endif

#if defined(MBEDTLS_PLATFORM_TIME_MACRO) &&\
    ( !defined(MBEDTLS_PLATFORM_C) ||\
        !defined(MBEDTLS_HAVE_TIME) )
#error "MBEDTLS_PLATFORM_TIME_MACRO defined, but not all prerequisites"
#endif

#if defined(MBEDTLS_PLATFORM_TIME_TYPE_MACRO) &&\
    ( !defined(MBEDTLS_PLATFORM_C) ||\
        !defined(MBEDTLS_HAVE_TIME) )
#error "MBEDTLS_PLATFORM_TIME_TYPE_MACRO defined, but not all prerequisites"
#endif

#if defined(MBEDTLS_PLATFORM_TIME_MACRO) &&\
    ( defined(MBEDTLS_PLATFORM_STD_TIME) ||\
        defined(MBEDTLS_PLATFORM_TIME_ALT) )
#error "MBEDTLS_PLATFORM_TIME_MACRO and MBEDTLS_PLATFORM_STD_TIME/MBEDTLS_PLATFORM_TIME_ALT cannot be defined simultaneously"
#endif

#if defined(MBEDTLS_PLATFORM_TIME_TYPE_MACRO) &&\
    ( defined(MBEDTLS_PLATFORM_STD_TIME) ||\
        defined(MBEDTLS_PLATFORM_TIME_ALT) )
#error "MBEDTLS_PLATFORM_TIME_TYPE_MACRO and MBEDTLS_PLATFORM_STD_TIME/MBEDTLS_PLATFORM_TIME_ALT cannot be defined simultaneously"
#endif

#if defined(MBEDTLS_PLATFORM_FPRINTF_ALT) && !defined(MBEDTLS_PLATFORM_C)
#error "MBEDTLS_PLATFORM_FPRINTF_ALT defined, but not all prerequisites"
#endif

#if defined(MBEDTLS_PLATFORM_FPRINTF_MACRO) && !defined(MBEDTLS_PLATFORM_C)
#error "MBEDTLS_PLATFORM_FPRINTF_MACRO defined, but not all prerequisites"
#endif

#if defined(MBEDTLS_PLATFORM_FPRINTF_MACRO) &&\
    ( defined(MBEDTLS_PLATFORM_STD_FPRINTF) ||\
        defined(MBEDTLS_PLATFORM_FPRINTF_ALT) )
#error "MBEDTLS_PLATFORM_FPRINTF_MACRO and MBEDTLS_PLATFORM_STD_FPRINTF/MBEDTLS_PLATFORM_FPRINTF_ALT cannot be defined simultaneously"
#endif

#if defined(MBEDTLS_PLATFORM_FREE_MACRO) &&\
    ( !defined(MBEDTLS_PLATFORM_C) || !defined(MBEDTLS_PLATFORM_MEMORY) )
#error "MBEDTLS_PLATFORM_FREE_MACRO defined, but not all prerequisites"
#endif

#if defined(MBEDTLS_PLATFORM_FREE_MACRO) &&\
    defined(MBEDTLS_PLATFORM_STD_FREE)
#error "MBEDTLS_PLATFORM_FREE_MACRO and MBEDTLS_PLATFORM_STD_FREE cannot be defined simultaneously"
#endif

#if defined(MBEDTLS_PLATFORM_FREE_MACRO) && !defined(MBEDTLS_PLATFORM_CALLOC_MACRO)
#error "MBEDTLS_PLATFORM_CALLOC_MACRO must be defined if MBEDTLS_PLATFORM_FREE_MACRO is"
#endif

#if defined(MBEDTLS_PLATFORM_CALLOC_MACRO) &&\
    ( !defined(MBEDTLS_PLATFORM_C) || !defined(MBEDTLS_PLATFORM_MEMORY) )
#error "MBEDTLS_PLATFORM_CALLOC_MACRO defined, but not all prerequisites"
#endif

#if defined(MBEDTLS_PLATFORM_CALLOC_MACRO) &&\
    defined(MBEDTLS_PLATFORM_STD_CALLOC)
#error "MBEDTLS_PLATFORM_CALLOC_MACRO and MBEDTLS_PLATFORM_STD_CALLOC cannot be defined simultaneously"
#endif

#if defined(MBEDTLS_PLATFORM_CALLOC_MACRO) && !defined(MBEDTLS_PLATFORM_FREE_MACRO)
#error "MBEDTLS_PLATFORM_FREE_MACRO must be defined if MBEDTLS_PLATFORM_CALLOC_MACRO is"
#endif

#if defined(MBEDTLS_PLATFORM_MEMORY) && !defined(MBEDTLS_PLATFORM_C)
#error "MBEDTLS_PLATFORM_MEMORY defined, but not all prerequisites"
#endif

#if defined(MBEDTLS_PLATFORM_PRINTF_ALT) && !defined(MBEDTLS_PLATFORM_C)
#error "MBEDTLS_PLATFORM_PRINTF_ALT defined, but not all prerequisites"
#endif

#if defined(MBEDTLS_PLATFORM_PRINTF_MACRO) && !defined(MBEDTLS_PLATFORM_C)
#error "MBEDTLS_PLATFORM_PRINTF_MACRO defined, but not all prerequisites"
#endif

#if defined(MBEDTLS_PLATFORM_PRINTF_MACRO) &&\
    ( defined(MBEDTLS_PLATFORM_STD_PRINTF) ||\
        defined(MBEDTLS_PLATFORM_PRINTF_ALT) )
#error "MBEDTLS_PLATFORM_PRINTF_MACRO and MBEDTLS_PLATFORM_STD_PRINTF/MBEDTLS_PLATFORM_PRINTF_ALT cannot be defined simultaneously"
#endif

#if defined(MBEDTLS_PLATFORM_SNPRINTF_ALT) && !defined(MBEDTLS_PLATFORM_C)
#error "MBEDTLS_PLATFORM_SNPRINTF_ALT defined, but not all prerequisites"
#endif

#if defined(MBEDTLS_PLATFORM_SNPRINTF_MACRO) && !defined(MBEDTLS_PLATFORM_C)
#error "MBEDTLS_PLATFORM_SNPRINTF_MACRO defined, but not all prerequisites"
#endif

#if defined(MBEDTLS_PLATFORM_SNPRINTF_MACRO) &&\
    ( defined(MBEDTLS_PLATFORM_STD_SNPRINTF) ||\
        defined(MBEDTLS_PLATFORM_SNPRINTF_ALT) )
#error "MBEDTLS_PLATFORM_SNPRINTF_MACRO and MBEDTLS_PLATFORM_STD_SNPRINTF/MBEDTLS_PLATFORM_SNPRINTF_ALT cannot be defined simultaneously"
#endif

#if defined(MBEDTLS_PLATFORM_STD_MEM_HDR) &&\
    !defined(MBEDTLS_PLATFORM_NO_STD_FUNCTIONS)
#error "MBEDTLS_PLATFORM_STD_MEM_HDR defined, but not all prerequisites"
#endif

#if defined(MBEDTLS_PLATFORM_STD_CALLOC) && !defined(MBEDTLS_PLATFORM_MEMORY)
#error "MBEDTLS_PLATFORM_STD_CALLOC defined, but not all prerequisites"
#endif

#if defined(MBEDTLS_PLATFORM_STD_CALLOC) && !defined(MBEDTLS_PLATFORM_MEMORY)
#error "MBEDTLS_PLATFORM_STD_CALLOC defined, but not all prerequisites"
#endif

#if defined(MBEDTLS_PLATFORM_STD_FREE) && !defined(MBEDTLS_PLATFORM_MEMORY)
#error "MBEDTLS_PLATFORM_STD_FREE defined, but not all prerequisites"
#endif

#if defined(MBEDTLS_PLATFORM_STD_EXIT) &&\
    !defined(MBEDTLS_PLATFORM_EXIT_ALT)
#error "MBEDTLS_PLATFORM_STD_EXIT defined, but not all prerequisites"
#endif

#if defined(MBEDTLS_PLATFORM_STD_TIME) &&\
    ( !defined(MBEDTLS_PLATFORM_TIME_ALT) ||\
        !defined(MBEDTLS_HAVE_TIME) )
#error "MBEDTLS_PLATFORM_STD_TIME defined, but not all prerequisites"
#endif

#if defined(MBEDTLS_PLATFORM_STD_FPRINTF) &&\
    !defined(MBEDTLS_PLATFORM_FPRINTF_ALT)
#error "MBEDTLS_PLATFORM_STD_FPRINTF defined, but not all prerequisites"
#endif

#if defined(MBEDTLS_PLATFORM_STD_PRINTF) &&\
    !defined(MBEDTLS_PLATFORM_PRINTF_ALT)
#error "MBEDTLS_PLATFORM_STD_PRINTF defined, but not all prerequisites"
#endif

#if defined(MBEDTLS_PLATFORM_STD_SNPRINTF) &&\
    !defined(MBEDTLS_PLATFORM_SNPRINTF_ALT)
#error "MBEDTLS_PLATFORM_STD_SNPRINTF defined, but not all prerequisites"
#endif

#if defined(MBEDTLS_ENTROPY_NV_SEED) &&\
    ( !defined(MBEDTLS_PLATFORM_C) || !defined(MBEDTLS_ENTROPY_C) )
#error "MBEDTLS_ENTROPY_NV_SEED defined, but not all prerequisites"
#endif

#if defined(MBEDTLS_PLATFORM_NV_SEED_ALT) &&\
    !defined(MBEDTLS_ENTROPY_NV_SEED)
#error "MBEDTLS_PLATFORM_NV_SEED_ALT defined, but not all prerequisites"
#endif

#if defined(MBEDTLS_PLATFORM_STD_NV_SEED_READ) &&\
    !defined(MBEDTLS_PLATFORM_NV_SEED_ALT)
#error "MBEDTLS_PLATFORM_STD_NV_SEED_READ defined, but not all prerequisites"
#endif

#if defined(MBEDTLS_PLATFORM_STD_NV_SEED_WRITE) &&\
    !defined(MBEDTLS_PLATFORM_NV_SEED_ALT)
#error "MBEDTLS_PLATFORM_STD_NV_SEED_WRITE defined, but not all prerequisites"
#endif

#if defined(MBEDTLS_PLATFORM_NV_SEED_READ_MACRO) &&\
    ( defined(MBEDTLS_PLATFORM_STD_NV_SEED_READ) ||\
      defined(MBEDTLS_PLATFORM_NV_SEED_ALT) )
#error "MBEDTLS_PLATFORM_NV_SEED_READ_MACRO and MBEDTLS_PLATFORM_STD_NV_SEED_READ cannot be defined simultaneously"
#endif

#if defined(MBEDTLS_PLATFORM_NV_SEED_WRITE_MACRO) &&\
    ( defined(MBEDTLS_PLATFORM_STD_NV_SEED_WRITE) ||\
      defined(MBEDTLS_PLATFORM_NV_SEED_ALT) )
#error "MBEDTLS_PLATFORM_NV_SEED_WRITE_MACRO and MBEDTLS_PLATFORM_STD_NV_SEED_WRITE cannot be defined simultaneously"
#endif

#if defined(MBEDTLS_PSA_CRYPTO_C) &&            \
    !( defined(MBEDTLS_CTR_DRBG_C) &&           \
       defined(MBEDTLS_ENTROPY_C) )
#error "MBEDTLS_PSA_CRYPTO_C defined, but not all prerequisites"
#endif

#if defined(MBEDTLS_PSA_CRYPTO_SPM) && !defined(MBEDTLS_PSA_CRYPTO_C)
#error "MBEDTLS_PSA_CRYPTO_SPM defined, but not all prerequisites"
#endif

#if defined(MBEDTLS_PSA_CRYPTO_SE_C) &&    \
    ! ( defined(MBEDTLS_PSA_CRYPTO_C) && \
        defined(MBEDTLS_PSA_CRYPTO_STORAGE_C) )
#error "MBEDTLS_PSA_CRYPTO_SE_C defined, but not all prerequisites"
#endif

#if defined(MBEDTLS_PSA_CRYPTO_STORAGE_C) &&            \
    ! defined(MBEDTLS_PSA_CRYPTO_C)
#error "MBEDTLS_PSA_CRYPTO_STORAGE_C defined, but not all prerequisites"
#endif

#if defined(MBEDTLS_PSA_INJECT_ENTROPY) &&      \
    !( defined(MBEDTLS_PSA_CRYPTO_STORAGE_C) && \
       defined(MBEDTLS_ENTROPY_NV_SEED) )
#error "MBEDTLS_PSA_INJECT_ENTROPY defined, but not all prerequisites"
#endif

#if defined(MBEDTLS_PSA_INJECT_ENTROPY) &&              \
    !defined(MBEDTLS_NO_DEFAULT_ENTROPY_SOURCES)
#error "MBEDTLS_PSA_INJECT_ENTROPY is not compatible with actual entropy sources"
#endif

#if defined(MBEDTLS_PSA_ITS_FILE_C) && \
    !defined(MBEDTLS_FS_IO)
#error "MBEDTLS_PSA_ITS_FILE_C defined, but not all prerequisites"
#endif

#if defined(MBEDTLS_PSA_CRYPTO_KEY_ID_ENCODES_OWNER) && \
    defined(MBEDTLS_USE_PSA_CRYPTO)
#error "MBEDTLS_PSA_CRYPTO_KEY_ID_ENCODES_OWNER defined, but it cannot coexist with MBEDTLS_USE_PSA_CRYPTO."
#endif

#if defined(MBEDTLS_RSA_C) && ( !defined(MBEDTLS_BIGNUM_C) ||         \
    !defined(MBEDTLS_OID_C) )
#error "MBEDTLS_RSA_C defined, but not all prerequisites"
#endif

#if defined(MBEDTLS_RSA_C) && ( !defined(MBEDTLS_PKCS1_V21) &&         \
    !defined(MBEDTLS_PKCS1_V15) )
#error "MBEDTLS_RSA_C defined, but none of the PKCS1 versions enabled"
#endif

#if defined(MBEDTLS_X509_RSASSA_PSS_SUPPORT) &&                        \
    ( !defined(MBEDTLS_RSA_C) || !defined(MBEDTLS_PKCS1_V21) )
#error "MBEDTLS_X509_RSASSA_PSS_SUPPORT defined, but not all prerequisites"
#endif

#if defined(MBEDTLS_SHA512_NO_SHA384) && !defined(MBEDTLS_SHA512_C)
#error "MBEDTLS_SHA512_NO_SHA384 defined without MBEDTLS_SHA512_C"
#endif

#if defined(MBEDTLS_SSL_PROTO_SSL3) && ( !defined(MBEDTLS_MD5_C) ||     \
    !defined(MBEDTLS_SHA1_C) )
#error "MBEDTLS_SSL_PROTO_SSL3 defined, but not all prerequisites"
#endif

#if defined(MBEDTLS_SSL_PROTO_TLS1) && ( !defined(MBEDTLS_MD5_C) ||     \
    !defined(MBEDTLS_SHA1_C) )
#error "MBEDTLS_SSL_PROTO_TLS1 defined, but not all prerequisites"
#endif

#if defined(MBEDTLS_SSL_PROTO_TLS1_1) && ( !defined(MBEDTLS_MD5_C) ||     \
    !defined(MBEDTLS_SHA1_C) )
#error "MBEDTLS_SSL_PROTO_TLS1_1 defined, but not all prerequisites"
#endif

#if defined(MBEDTLS_SSL_PROTO_TLS1_2) && ( !defined(MBEDTLS_SHA1_C) &&     \
    !defined(MBEDTLS_SHA256_C) && !defined(MBEDTLS_SHA512_C) )
#error "MBEDTLS_SSL_PROTO_TLS1_2 defined, but not all prerequisites"
#endif

#if defined(MBEDTLS_SSL_PROTO_TLS1_3_EXPERIMENTAL) && ( !defined(MBEDTLS_HKDF_C) && \
    !defined(MBEDTLS_SHA256_C) && !defined(MBEDTLS_SHA512_C) )
#error "MBEDTLS_SSL_PROTO_TLS1_3_EXPERIMENTAL defined, but not all prerequisites"
#endif

#if (defined(MBEDTLS_SSL_PROTO_SSL3) || defined(MBEDTLS_SSL_PROTO_TLS1) ||  \
     defined(MBEDTLS_SSL_PROTO_TLS1_1) || defined(MBEDTLS_SSL_PROTO_TLS1_2)) && \
    !(defined(MBEDTLS_KEY_EXCHANGE_RSA_ENABLED) ||                          \
      defined(MBEDTLS_KEY_EXCHANGE_DHE_RSA_ENABLED) ||                      \
      defined(MBEDTLS_KEY_EXCHANGE_ECDHE_RSA_ENABLED) ||                    \
      defined(MBEDTLS_KEY_EXCHANGE_ECDHE_ECDSA_ENABLED) ||                  \
      defined(MBEDTLS_KEY_EXCHANGE_ECDH_RSA_ENABLED) ||                     \
      defined(MBEDTLS_KEY_EXCHANGE_ECDH_ECDSA_ENABLED) ||                   \
      defined(MBEDTLS_KEY_EXCHANGE_PSK_ENABLED) ||                          \
      defined(MBEDTLS_KEY_EXCHANGE_DHE_PSK_ENABLED) ||                      \
      defined(MBEDTLS_KEY_EXCHANGE_RSA_PSK_ENABLED) ||                      \
      defined(MBEDTLS_KEY_EXCHANGE_ECDHE_PSK_ENABLED) ||                    \
      defined(MBEDTLS_KEY_EXCHANGE_ECJPAKE_ENABLED) )
#error "One or more versions of the TLS protocol are enabled " \
        "but no key exchange methods defined with MBEDTLS_KEY_EXCHANGE_xxxx"
#endif

#if defined(MBEDTLS_SSL_PROTO_DTLS)     && \
    !defined(MBEDTLS_SSL_PROTO_TLS1_1)  && \
    !defined(MBEDTLS_SSL_PROTO_TLS1_2)
#error "MBEDTLS_SSL_PROTO_DTLS defined, but not all prerequisites"
#endif

#if defined(MBEDTLS_SSL_CLI_C) && !defined(MBEDTLS_SSL_TLS_C)
#error "MBEDTLS_SSL_CLI_C defined, but not all prerequisites"
#endif

#if defined(MBEDTLS_SSL_TLS_C) && ( !defined(MBEDTLS_CIPHER_C) ||     \
    !defined(MBEDTLS_MD_C) )
#error "MBEDTLS_SSL_TLS_C defined, but not all prerequisites"
#endif

#if defined(MBEDTLS_SSL_SRV_C) && !defined(MBEDTLS_SSL_TLS_C)
#error "MBEDTLS_SSL_SRV_C defined, but not all prerequisites"
#endif

#if defined(MBEDTLS_SSL_TLS_C) && (!defined(MBEDTLS_SSL_PROTO_SSL3) && \
    !defined(MBEDTLS_SSL_PROTO_TLS1) && !defined(MBEDTLS_SSL_PROTO_TLS1_1) && \
    !defined(MBEDTLS_SSL_PROTO_TLS1_2) && !defined(MBEDTLS_SSL_PROTO_TLS1_3_EXPERIMENTAL))
#error "MBEDTLS_SSL_TLS_C defined, but no protocols are active"
#endif

#if defined(MBEDTLS_SSL_TLS_C) && (defined(MBEDTLS_SSL_PROTO_SSL3) && \
    defined(MBEDTLS_SSL_PROTO_TLS1_1) && !defined(MBEDTLS_SSL_PROTO_TLS1))
#error "Illegal protocol selection"
#endif

#if defined(MBEDTLS_SSL_TLS_C) && (defined(MBEDTLS_SSL_PROTO_TLS1) && \
    defined(MBEDTLS_SSL_PROTO_TLS1_2) && !defined(MBEDTLS_SSL_PROTO_TLS1_1))
#error "Illegal protocol selection"
#endif

#if defined(MBEDTLS_SSL_TLS_C) && (defined(MBEDTLS_SSL_PROTO_SSL3) && \
    defined(MBEDTLS_SSL_PROTO_TLS1_2) && (!defined(MBEDTLS_SSL_PROTO_TLS1) || \
    !defined(MBEDTLS_SSL_PROTO_TLS1_1)))
#error "Illegal protocol selection"
#endif

#if defined(MBEDTLS_SSL_DTLS_HELLO_VERIFY) && !defined(MBEDTLS_SSL_PROTO_DTLS)
#error "MBEDTLS_SSL_DTLS_HELLO_VERIFY  defined, but not all prerequisites"
#endif

#if defined(MBEDTLS_SSL_DTLS_CLIENT_PORT_REUSE) && \
    !defined(MBEDTLS_SSL_DTLS_HELLO_VERIFY)
#error "MBEDTLS_SSL_DTLS_CLIENT_PORT_REUSE  defined, but not all prerequisites"
#endif

#if defined(MBEDTLS_SSL_DTLS_ANTI_REPLAY) &&                              \
    ( !defined(MBEDTLS_SSL_TLS_C) || !defined(MBEDTLS_SSL_PROTO_DTLS) )
#error "MBEDTLS_SSL_DTLS_ANTI_REPLAY  defined, but not all prerequisites"
#endif

#if defined(MBEDTLS_SSL_DTLS_CONNECTION_ID) &&                              \
    ( !defined(MBEDTLS_SSL_TLS_C) || !defined(MBEDTLS_SSL_PROTO_DTLS) )
#error "MBEDTLS_SSL_DTLS_CONNECTION_ID  defined, but not all prerequisites"
#endif

#if defined(MBEDTLS_SSL_DTLS_CONNECTION_ID)            &&                 \
    defined(MBEDTLS_SSL_CID_IN_LEN_MAX) &&                 \
    MBEDTLS_SSL_CID_IN_LEN_MAX > 255
#error "MBEDTLS_SSL_CID_IN_LEN_MAX too large (max 255)"
#endif

#if defined(MBEDTLS_SSL_DTLS_CONNECTION_ID)            &&                  \
    defined(MBEDTLS_SSL_CID_OUT_LEN_MAX) &&                 \
    MBEDTLS_SSL_CID_OUT_LEN_MAX > 255
#error "MBEDTLS_SSL_CID_OUT_LEN_MAX too large (max 255)"
#endif

#if defined(MBEDTLS_SSL_DTLS_BADMAC_LIMIT) &&                              \
    ( !defined(MBEDTLS_SSL_TLS_C) || !defined(MBEDTLS_SSL_PROTO_DTLS) )
#error "MBEDTLS_SSL_DTLS_BADMAC_LIMIT  defined, but not all prerequisites"
#endif

#if defined(MBEDTLS_SSL_ENCRYPT_THEN_MAC) &&   \
    !defined(MBEDTLS_SSL_PROTO_TLS1)   &&      \
    !defined(MBEDTLS_SSL_PROTO_TLS1_1) &&      \
    !defined(MBEDTLS_SSL_PROTO_TLS1_2)
#error "MBEDTLS_SSL_ENCRYPT_THEN_MAC defined, but not all prerequsites"
#endif

#if defined(MBEDTLS_SSL_EXTENDED_MASTER_SECRET) && \
    !defined(MBEDTLS_SSL_PROTO_TLS1)   &&          \
    !defined(MBEDTLS_SSL_PROTO_TLS1_1) &&          \
    !defined(MBEDTLS_SSL_PROTO_TLS1_2)
#error "MBEDTLS_SSL_EXTENDED_MASTER_SECRET defined, but not all prerequsites"
#endif

#if defined(MBEDTLS_SSL_TICKET_C) && !defined(MBEDTLS_CIPHER_C)
#error "MBEDTLS_SSL_TICKET_C defined, but not all prerequisites"
#endif

#if defined(MBEDTLS_SSL_CBC_RECORD_SPLITTING) && \
    !defined(MBEDTLS_SSL_PROTO_SSL3) && !defined(MBEDTLS_SSL_PROTO_TLS1)
#error "MBEDTLS_SSL_CBC_RECORD_SPLITTING defined, but not all prerequisites"
#endif

#if defined(MBEDTLS_SSL_SERVER_NAME_INDICATION) && \
        !defined(MBEDTLS_X509_CRT_PARSE_C)
#error "MBEDTLS_SSL_SERVER_NAME_INDICATION defined, but not all prerequisites"
#endif

#if defined(MBEDTLS_THREADING_PTHREAD)
#if !defined(MBEDTLS_THREADING_C) || defined(MBEDTLS_THREADING_IMPL)
#error "MBEDTLS_THREADING_PTHREAD defined, but not all prerequisites"
#endif
#define MBEDTLS_THREADING_IMPL
#endif

#if defined(MBEDTLS_THREADING_ALT)
#if !defined(MBEDTLS_THREADING_C) || defined(MBEDTLS_THREADING_IMPL)
#error "MBEDTLS_THREADING_ALT defined, but not all prerequisites"
#endif
#define MBEDTLS_THREADING_IMPL
#endif

#if defined(MBEDTLS_THREADING_C) && !defined(MBEDTLS_THREADING_IMPL)
#error "MBEDTLS_THREADING_C defined, single threading implementation required"
#endif
#undef MBEDTLS_THREADING_IMPL

#if defined(MBEDTLS_USE_PSA_CRYPTO) && !defined(MBEDTLS_PSA_CRYPTO_C)
#error "MBEDTLS_USE_PSA_CRYPTO defined, but not all prerequisites"
#endif

#if defined(MBEDTLS_VERSION_FEATURES) && !defined(MBEDTLS_VERSION_C)
#error "MBEDTLS_VERSION_FEATURES defined, but not all prerequisites"
#endif

#if defined(MBEDTLS_X509_USE_C) && ( !defined(MBEDTLS_BIGNUM_C) ||  \
    !defined(MBEDTLS_OID_C) || !defined(MBEDTLS_ASN1_PARSE_C) ||      \
    !defined(MBEDTLS_PK_PARSE_C) )
#error "MBEDTLS_X509_USE_C defined, but not all prerequisites"
#endif

#if defined(MBEDTLS_X509_CREATE_C) && ( !defined(MBEDTLS_BIGNUM_C) ||  \
    !defined(MBEDTLS_OID_C) || !defined(MBEDTLS_ASN1_WRITE_C) ||       \
    !defined(MBEDTLS_PK_WRITE_C) )
#error "MBEDTLS_X509_CREATE_C defined, but not all prerequisites"
#endif

#if defined(MBEDTLS_CERTS_C) && !defined(MBEDTLS_X509_USE_C)
#error "MBEDTLS_CERTS_C defined, but not all prerequisites"
#endif

#if defined(MBEDTLS_X509_CRT_PARSE_C) && ( !defined(MBEDTLS_X509_USE_C) )
#error "MBEDTLS_X509_CRT_PARSE_C defined, but not all prerequisites"
#endif

#if defined(MBEDTLS_X509_CRL_PARSE_C) && ( !defined(MBEDTLS_X509_USE_C) )
#error "MBEDTLS_X509_CRL_PARSE_C defined, but not all prerequisites"
#endif

#if defined(MBEDTLS_X509_CSR_PARSE_C) && ( !defined(MBEDTLS_X509_USE_C) )
#error "MBEDTLS_X509_CSR_PARSE_C defined, but not all prerequisites"
#endif

#if defined(MBEDTLS_X509_CRT_WRITE_C) && ( !defined(MBEDTLS_X509_CREATE_C) )
#error "MBEDTLS_X509_CRT_WRITE_C defined, but not all prerequisites"
#endif

#if defined(MBEDTLS_X509_CSR_WRITE_C) && ( !defined(MBEDTLS_X509_CREATE_C) )
#error "MBEDTLS_X509_CSR_WRITE_C defined, but not all prerequisites"
#endif

#if defined(MBEDTLS_HAVE_INT32) && defined(MBEDTLS_HAVE_INT64)
#error "MBEDTLS_HAVE_INT32 and MBEDTLS_HAVE_INT64 cannot be defined simultaneously"
#endif /* MBEDTLS_HAVE_INT32 && MBEDTLS_HAVE_INT64 */

#if ( defined(MBEDTLS_HAVE_INT32) || defined(MBEDTLS_HAVE_INT64) ) && \
    defined(MBEDTLS_HAVE_ASM)
#error "MBEDTLS_HAVE_INT32/MBEDTLS_HAVE_INT64 and MBEDTLS_HAVE_ASM cannot be defined simultaneously"
#endif /* (MBEDTLS_HAVE_INT32 || MBEDTLS_HAVE_INT64) && MBEDTLS_HAVE_ASM */

#if defined(MBEDTLS_SSL_PROTO_SSL3)
#if defined(MBEDTLS_DEPRECATED_REMOVED)
#error "MBEDTLS_SSL_PROTO_SSL3 is deprecated and will be removed in a future version of Mbed TLS"
#elif defined(MBEDTLS_DEPRECATED_WARNING)
#warning "MBEDTLS_SSL_PROTO_SSL3 is deprecated and will be removed in a future version of Mbed TLS"
#endif
#endif /* MBEDTLS_SSL_PROTO_SSL3 */

#if defined(MBEDTLS_SSL_SRV_SUPPORT_SSLV2_CLIENT_HELLO)
#if defined(MBEDTLS_DEPRECATED_REMOVED)
#error "MBEDTLS_SSL_SRV_SUPPORT_SSLV2_CLIENT_HELLO is deprecated and will be removed in a future version of Mbed TLS"
#elif defined(MBEDTLS_DEPRECATED_WARNING)
#warning "MBEDTLS_SSL_SRV_SUPPORT_SSLV2_CLIENT_HELLO is deprecated and will be removed in a future version of Mbed TLS"
#endif
#endif /* MBEDTLS_SSL_SRV_SUPPORT_SSLV2_CLIENT_HELLO */

#if defined(MBEDTLS_SSL_HW_RECORD_ACCEL)
#if defined(MBEDTLS_DEPRECATED_REMOVED)
#error "MBEDTLS_SSL_HW_RECORD_ACCEL is deprecated and will be removed in a future version of Mbed TLS"
#elif defined(MBEDTLS_DEPRECATED_WARNING)
#warning "MBEDTLS_SSL_HW_RECORD_ACCEL is deprecated and will be removed in a future version of Mbed TLS"
#endif /* MBEDTLS_DEPRECATED_REMOVED */
#endif /* MBEDTLS_SSL_HW_RECORD_ACCEL */

<<<<<<< HEAD

#if defined(MBEDTLS_SSL_PROTO_TLS1_3_EXPERIMENTAL) &&           \
    defined(MBEDTLS_ZERO_RTT)         &&                        \
    ( !defined(MBEDTLS_KEY_EXCHANGE_PSK_ENABLED) ||             \
      !defined(MBEDTLS_KEY_EXCHANGE_ECDHE_PSK_ENABLED) )
#error "ZeroRTT requires MBEDTLS_ZERO_RTT and MBEDTLS_KEY_EXCHANGE_SOME_PSK_ENABLED to be defined."
#endif

#if defined(MBEDTLS_SSL_TLS13_COMPATIBILITY_MODE) && \
    !defined(MBEDTLS_SSL_PROTO_TLS1_3_EXPERIMENTAL)
#error "MBEDTLS_SSL_TLS13_COMPATIBILITY_MODE defined, but not all prerequesites."
#endif

/*
 * The following extensions are no longer applicable to TLS 1.3,
 * although TLS 1.3 clients MAY send them if they are willing to negotiate
 * them with prior versions of TLS.TLS 1.3 servers MUST ignore these extensions
 * if they are negotiating TLS 1.3:
 *
 *  - truncated_hmac[RFC6066],
 *  - srp[RFC5054]
 *  - encrypt_then_mac[RFC7366]
 *  - extended_master_secret[RFC7627]
 *  - SessionTicket[RFC5077], and
 *  - renegotiation_info[RFC5746].
 */

 /* Truncated Mac extension is not applicable to TLS 1.3 */
#if defined(MBEDTLS_SSL_PROTO_TLS1_3_EXPERIMENTAL) && defined(MBEDTLS_SSL_TRUNCATED_HMAC)
#error "Truncated Mac extension is not applicable to TLS 1.3"
#endif


 /* Encrypt-then-Mac extension is not applicable to TLS 1.3 */
#if defined(MBEDTLS_SSL_PROTO_TLS1_3_EXPERIMENTAL) && defined(MBEDTLS_SSL_ENCRYPT_THEN_MAC)
#error "Encrypt-then-Mac extension is not applicable to TLS 1.3"
#endif

/* Key derivation works differently in TLS 1.3 */
#if defined(MBEDTLS_SSL_PROTO_TLS1_3_EXPERIMENTAL) && defined(MBEDTLS_SSL_EXTENDED_MASTER_SECRET)
#error "Extended master secret extension is not applicable to TLS 1.3"
#endif

 /* Secure renegotiation support in TLS 1.3 */
#if defined(MBEDTLS_SSL_PROTO_TLS1_3_EXPERIMENTAL) && defined(MBEDTLS_SSL_RENEGOTIATION)
#error "Renegotiation is not supported in TLS 1.3"
#endif

 /* No Compression support in TLS 1.3 */
#if defined(MBEDTLS_SSL_PROTO_TLS1_3_EXPERIMENTAL) && defined(MBEDTLS_ZLIB_SUPPORT)
#error "No compression is supported in TLS 1.3"
#endif

 /* Session tickets in TLS 1.3 does not use RFC 5077 anymore
 * Hence, when TLS 1.3 is used then MBEDTLS_SSL_SESSION_TICKETS cannot be enabled.
 *
 */
#if defined(MBEDTLS_SSL_PROTO_TLS1_3_EXPERIMENTAL) && defined(MBEDTLS_SSL_SESSION_TICKETS)
#error "RFC 5077 is not supported with TLS 1.3"
#endif

 /* JPAKE extension does not work with TLS 1.3
 */
#if defined(MBEDTLS_SSL_PROTO_TLS1_3_EXPERIMENTAL) && defined(MBEDTLS_ECJPAKE_C)
#error " JPAKE extension does not work with TLS 1.3"
#endif


 /* The following C processor directives are not applicable to TLS 1.3
 */

#if defined(MBEDTLS_SSL_PROTO_TLS1_3_EXPERIMENTAL) && defined(MBEDTLS_KEY_EXCHANGE_ECDH_ECDSA_ENABLED)
#error "No ECDH-ECDSA ciphersuite available in TLS 1.3"
#endif


 /* The following functionality is not yet supported with this TLS 1.3 implementation.
 */

#if defined(MBEDTLS_SSL_PROTO_TLS1_3_EXPERIMENTAL) && ( defined(MBEDTLS_KEY_EXCHANGE_ECDHE_RSA_ENABLED) || defined(MBEDTLS_KEY_EXCHANGE_DHE_RSA_ENABLED) || defined(MBEDTLS_KEY_EXCHANGE_RSA_ENABLED))
#error "RSA-based ciphersuites not supported with this TLS 1.3 implementation"
#endif


#if defined(MBEDTLS_SSL_PROTO_TLS1_3_EXPERIMENTAL) && defined(MBEDTLS_KEY_EXCHANGE_DHE_PSK)
#error "DHE-PSK-based ciphersuites not supported with this TLS 1.3 implementation"
#endif

 /* Caching in TLS 1.3 works differently than in TLS 1.2
  * Hence, SSL Cache MUST NOT be enabled.
 */
#if defined(MBEDTLS_SSL_PROTO_TLS1_3_EXPERIMENTAL) && defined(MBEDTLS_SSL_CACHE_C)
#error "SSL Caching not supported with TLS 1.3"
#endif


#if  defined(MBEDTLS_SSL_PROTO_TLS1_3_EXPERIMENTAL) && defined(MBEDTLS_SSL_NEW_SESSION_TICKET) && defined(MBEDTLS_SSL_SESSION_TICKETS)
#error "The new session ticket concept is only available with TLS 1.3 and is not compatible with RFC 5077-style session tickets."
#endif

 /* Either SHA-256 or SHA-512 must be enabled.
  *
  */
#if defined(MBEDTLS_SSL_PROTO_TLS1_3_EXPERIMENTAL) && ( !defined(MBEDTLS_SHA256_C) && !defined(MBEDTLS_SHA512_C) )
#error "With TLS 1.3 SHA-256 and/or SHA-384 must be enabled"
#endif

#if defined(MBEDTLS_SHA512_C) && defined(MBEDTLS_SSL_NEW_SESSION_TICKET) && (MBEDTLS_PSK_MAX_LEN==32)
#error "MBEDTLS_PSK_MAX_LEN needs to be set to 48 bytes"
#endif

#if !defined(MBEDTLS_SSL_MAX_KEY_SHARES) && defined(MBEDTLS_ECDH_C) && defined(MBEDTLS_SSL_PROTO_TLS1_3_EXPERIMENTAL)
#define MBEDTLS_SSL_MAX_KEY_SHARES 1
#endif


#if defined(MBEDTLS_SSL_PROTO_TLS1_3_EXPERIMENTAL) && !defined(MBEDTLS_HKDF_C)
#error "MBEDTLS_HKDF_C is required for TLS 1_3 to work. "
=======
#if defined(MBEDTLS_SSL_DTLS_SRTP) && ( !defined(MBEDTLS_SSL_PROTO_DTLS) )
#error "MBEDTLS_SSL_DTLS_SRTP defined, but not all prerequisites"
>>>>>>> 1c54b541
#endif

/*
 * Avoid warning from -pedantic. This is a convenient place for this
 * workaround since this is included by every single file before the
 * #if defined(MBEDTLS_xxx_C) that results in empty translation units.
 */
typedef int mbedtls_iso_c_forbids_empty_translation_units;

#endif /* MBEDTLS_CHECK_CONFIG_H */<|MERGE_RESOLUTION|>--- conflicted
+++ resolved
@@ -876,7 +876,6 @@
 #endif /* MBEDTLS_DEPRECATED_REMOVED */
 #endif /* MBEDTLS_SSL_HW_RECORD_ACCEL */
 
-<<<<<<< HEAD
 
 #if defined(MBEDTLS_SSL_PROTO_TLS1_3_EXPERIMENTAL) &&           \
     defined(MBEDTLS_ZERO_RTT)         &&                        \
@@ -995,10 +994,9 @@
 
 #if defined(MBEDTLS_SSL_PROTO_TLS1_3_EXPERIMENTAL) && !defined(MBEDTLS_HKDF_C)
 #error "MBEDTLS_HKDF_C is required for TLS 1_3 to work. "
-=======
+#endif
 #if defined(MBEDTLS_SSL_DTLS_SRTP) && ( !defined(MBEDTLS_SSL_PROTO_DTLS) )
 #error "MBEDTLS_SSL_DTLS_SRTP defined, but not all prerequisites"
->>>>>>> 1c54b541
 #endif
 
 /*
