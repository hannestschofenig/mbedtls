--- conflicted
+++ resolved
@@ -3979,15 +3979,12 @@
             return( MBEDTLS_ERR_SSL_BAD_HS_CLIENT_KEY_EXCHANGE_RP );
         }
 
-<<<<<<< HEAD
 #if defined(MBEDTLS_USE_PSA_CRYPTO)
         /* Opaque PSKs are currently only supported for PSK-only. */
         if( ssl_use_opaque_psk( ssl ) == 1 )
             return( MBEDTLS_ERR_SSL_FEATURE_UNAVAILABLE );
 #endif
 
-=======
->>>>>>> f352f75f
         MBEDTLS_SSL_DEBUG_ECDH( 3, &ssl->handshake->ecdh_ctx,
                                 MBEDTLS_DEBUG_ECDH_QP );
 
