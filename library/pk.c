/*
 *  Public Key abstraction layer
 *
 *  Copyright (C) 2006-2015, ARM Limited, All Rights Reserved
 *  SPDX-License-Identifier: Apache-2.0
 *
 *  Licensed under the Apache License, Version 2.0 (the "License"); you may
 *  not use this file except in compliance with the License.
 *  You may obtain a copy of the License at
 *
 *  http://www.apache.org/licenses/LICENSE-2.0
 *
 *  Unless required by applicable law or agreed to in writing, software
 *  distributed under the License is distributed on an "AS IS" BASIS, WITHOUT
 *  WARRANTIES OR CONDITIONS OF ANY KIND, either express or implied.
 *  See the License for the specific language governing permissions and
 *  limitations under the License.
 *
 *  This file is part of mbed TLS (https://tls.mbed.org)
 */

#if !defined(MBEDTLS_CONFIG_FILE)
#include "mbedtls/config.h"
#else
#include MBEDTLS_CONFIG_FILE
#endif

#if defined(MBEDTLS_PK_C)
#include "mbedtls/pk.h"
#include "mbedtls/pk_internal.h"

#include "mbedtls/platform_util.h"

#if defined(MBEDTLS_RSA_C)
#include "mbedtls/rsa.h"
#endif
#if defined(MBEDTLS_ECP_C)
#include "mbedtls/ecp.h"
#endif
#if defined(MBEDTLS_ECDSA_C)
#include "mbedtls/ecdsa.h"
#endif

#if defined(MBEDTLS_USE_PSA_CRYPTO)
#include "mbedtls/psa_util.h"
#endif

#include <limits.h>
#include <stdint.h>

/* Parameter validation macros based on platform_util.h */
#define PK_VALIDATE_RET( cond )    \
    MBEDTLS_INTERNAL_VALIDATE_RET( cond, MBEDTLS_ERR_PK_BAD_INPUT_DATA )
#define PK_VALIDATE( cond )        \
    MBEDTLS_INTERNAL_VALIDATE( cond )

/*
 * Initialise a mbedtls_pk_context
 */
void mbedtls_pk_init( mbedtls_pk_context *ctx )
{
    PK_VALIDATE( ctx != NULL );

    ctx->pk_info = NULL;
    ctx->pk_ctx = NULL;
}

/*
 * Free (the components of) a mbedtls_pk_context
 */
void mbedtls_pk_free( mbedtls_pk_context *ctx )
{
    if( ctx == NULL )
        return;

    if ( ctx->pk_info != NULL )
        ctx->pk_info->ctx_free_func( ctx->pk_ctx );

    mbedtls_platform_zeroize( ctx, sizeof( mbedtls_pk_context ) );
}

#if defined(MBEDTLS_ECDSA_C) && defined(MBEDTLS_ECP_RESTARTABLE)
/*
 * Initialize a restart context
 */
void mbedtls_pk_restart_init( mbedtls_pk_restart_ctx *ctx )
{
    PK_VALIDATE( ctx != NULL );
    ctx->pk_info = NULL;
    ctx->rs_ctx = NULL;
}

/*
 * Free the components of a restart context
 */
void mbedtls_pk_restart_free( mbedtls_pk_restart_ctx *ctx )
{
    if( ctx == NULL || ctx->pk_info == NULL ||
        ctx->pk_info->rs_free_func == NULL )
    {
        return;
    }

    ctx->pk_info->rs_free_func( ctx->rs_ctx );

    ctx->pk_info = NULL;
    ctx->rs_ctx = NULL;
}
#endif /* MBEDTLS_ECDSA_C && MBEDTLS_ECP_RESTARTABLE */

/*
 * Get pk_info structure from type
 */
const mbedtls_pk_info_t * mbedtls_pk_info_from_type( mbedtls_pk_type_t pk_type )
{
    switch( pk_type ) {
#if defined(MBEDTLS_RSA_C)
        case MBEDTLS_PK_RSA:
            return( &mbedtls_rsa_info );
#endif
#if defined(MBEDTLS_ECP_C)
        case MBEDTLS_PK_ECKEY:
            return( &mbedtls_eckey_info );
        case MBEDTLS_PK_ECKEY_DH:
            return( &mbedtls_eckeydh_info );
#endif
#if defined(MBEDTLS_ECDSA_C)
        case MBEDTLS_PK_ECDSA:
            return( &mbedtls_ecdsa_info );
#endif
        /* MBEDTLS_PK_RSA_ALT omitted on purpose */
        default:
            return( NULL );
    }
}

/*
 * Initialise context
 */
int mbedtls_pk_setup( mbedtls_pk_context *ctx, const mbedtls_pk_info_t *info )
{
    PK_VALIDATE_RET( ctx != NULL );
    if( info == NULL || ctx->pk_info != NULL )
        return( MBEDTLS_ERR_PK_BAD_INPUT_DATA );

    if( ( ctx->pk_ctx = info->ctx_alloc_func() ) == NULL )
        return( MBEDTLS_ERR_PK_ALLOC_FAILED );

    ctx->pk_info = info;

    return( 0 );
}

#if defined(MBEDTLS_USE_PSA_CRYPTO)
/*
 * Initialise a PSA-wrapping context
 */
int mbedtls_pk_setup_opaque( mbedtls_pk_context *ctx, const psa_key_handle_t key )
{
    const mbedtls_pk_info_t * const info = &mbedtls_pk_opaque_info;
    psa_key_handle_t *pk_ctx;
    psa_key_type_t type;

    if( ctx == NULL || ctx->pk_info != NULL )
        return( MBEDTLS_ERR_PK_BAD_INPUT_DATA );

    if( PSA_SUCCESS != psa_get_key_information( key, &type, NULL ) )
        return( MBEDTLS_ERR_PK_BAD_INPUT_DATA );

    /* Current implementation of can_do() relies on this. */
    if( ! PSA_KEY_TYPE_IS_ECC_KEYPAIR( type ) )
        return( MBEDTLS_ERR_PK_FEATURE_UNAVAILABLE) ;

    if( ( ctx->pk_ctx = info->ctx_alloc_func() ) == NULL )
        return( MBEDTLS_ERR_PK_ALLOC_FAILED );

    ctx->pk_info = info;

    pk_ctx = (psa_key_handle_t *) ctx->pk_ctx;
    *pk_ctx = key;

    return( 0 );
}
#endif /* MBEDTLS_USE_PSA_CRYPTO */

#if defined(MBEDTLS_PK_RSA_ALT_SUPPORT)
/*
 * Initialize an RSA-alt context
 */
int mbedtls_pk_setup_rsa_alt( mbedtls_pk_context *ctx, void * key,
                         mbedtls_pk_rsa_alt_decrypt_func decrypt_func,
                         mbedtls_pk_rsa_alt_sign_func sign_func,
                         mbedtls_pk_rsa_alt_key_len_func key_len_func )
{
    mbedtls_rsa_alt_context *rsa_alt;
    const mbedtls_pk_info_t *info = &mbedtls_rsa_alt_info;

    PK_VALIDATE_RET( ctx != NULL );
    if( ctx->pk_info != NULL )
        return( MBEDTLS_ERR_PK_BAD_INPUT_DATA );

    if( ( ctx->pk_ctx = info->ctx_alloc_func() ) == NULL )
        return( MBEDTLS_ERR_PK_ALLOC_FAILED );

    ctx->pk_info = info;

    rsa_alt = (mbedtls_rsa_alt_context *) ctx->pk_ctx;

    rsa_alt->key = key;
    rsa_alt->decrypt_func = decrypt_func;
    rsa_alt->sign_func = sign_func;
    rsa_alt->key_len_func = key_len_func;

    return( 0 );
}
#endif /* MBEDTLS_PK_RSA_ALT_SUPPORT */

/*
 * Tell if a PK can do the operations of the given type
 */
int mbedtls_pk_can_do( const mbedtls_pk_context *ctx, mbedtls_pk_type_t type )
{
    /* A context with null pk_info is not set up yet and can't do anything.
     * For backward compatibility, also accept NULL instead of a context
     * pointer. */
    if( ctx == NULL || ctx->pk_info == NULL )
        return( 0 );

    return( ctx->pk_info->can_do( type ) );
}

/*
 * Helper for mbedtls_pk_sign and mbedtls_pk_verify
 */
static inline int pk_hashlen_helper( mbedtls_md_type_t md_alg, size_t *hash_len )
{
    const mbedtls_md_info_t *md_info;

    if( *hash_len != 0 )
        return( 0 );

    if( ( md_info = mbedtls_md_info_from_type( md_alg ) ) == NULL )
        return( -1 );

    *hash_len = mbedtls_md_get_size( md_info );
    return( 0 );
}

#if defined(MBEDTLS_ECDSA_C) && defined(MBEDTLS_ECP_RESTARTABLE)
/*
 * Helper to set up a restart context if needed
 */
static int pk_restart_setup( mbedtls_pk_restart_ctx *ctx,
                             const mbedtls_pk_info_t *info )
{
    /* Don't do anything if already set up or invalid */
    if( ctx == NULL || ctx->pk_info != NULL )
        return( 0 );

    /* Should never happen when we're called */
    if( info->rs_alloc_func == NULL || info->rs_free_func == NULL )
        return( MBEDTLS_ERR_PK_BAD_INPUT_DATA );

    if( ( ctx->rs_ctx = info->rs_alloc_func() ) == NULL )
        return( MBEDTLS_ERR_PK_ALLOC_FAILED );

    ctx->pk_info = info;

    return( 0 );
}
#endif /* MBEDTLS_ECDSA_C && MBEDTLS_ECP_RESTARTABLE */

/*
 * Verify a signature (restartable)
 */
int mbedtls_pk_verify_restartable( mbedtls_pk_context *ctx,
               mbedtls_md_type_t md_alg,
               const unsigned char *hash, size_t hash_len,
               const unsigned char *sig, size_t sig_len,
               mbedtls_pk_restart_ctx *rs_ctx )
{
    PK_VALIDATE_RET( ctx != NULL );
    PK_VALIDATE_RET( ( md_alg == MBEDTLS_MD_NONE && hash_len == 0 ) ||
                     hash != NULL );
    PK_VALIDATE_RET( sig != NULL );

    if( ctx->pk_info == NULL ||
        pk_hashlen_helper( md_alg, &hash_len ) != 0 )
        return( MBEDTLS_ERR_PK_BAD_INPUT_DATA );

#if defined(MBEDTLS_ECDSA_C) && defined(MBEDTLS_ECP_RESTARTABLE)
    /* optimization: use non-restartable version if restart disabled */
    if( rs_ctx != NULL &&
        mbedtls_ecp_restart_is_enabled() &&
        ctx->pk_info->verify_rs_func != NULL )
    {
        int ret;

        if( ( ret = pk_restart_setup( rs_ctx, ctx->pk_info ) ) != 0 )
            return( ret );

        ret = ctx->pk_info->verify_rs_func( ctx->pk_ctx,
                   md_alg, hash, hash_len, sig, sig_len, rs_ctx->rs_ctx );

        if( ret != MBEDTLS_ERR_ECP_IN_PROGRESS )
            mbedtls_pk_restart_free( rs_ctx );

        return( ret );
    }
#else /* MBEDTLS_ECDSA_C && MBEDTLS_ECP_RESTARTABLE */
    (void) rs_ctx;
#endif /* MBEDTLS_ECDSA_C && MBEDTLS_ECP_RESTARTABLE */

    if( ctx->pk_info->verify_func == NULL )
        return( MBEDTLS_ERR_PK_TYPE_MISMATCH );

    return( ctx->pk_info->verify_func( ctx->pk_ctx, md_alg, hash, hash_len,
                                       sig, sig_len ) );
}

/*
 * Verify a signature
 */
int mbedtls_pk_verify( mbedtls_pk_context *ctx, mbedtls_md_type_t md_alg,
               const unsigned char *hash, size_t hash_len,
               const unsigned char *sig, size_t sig_len )
{
    return( mbedtls_pk_verify_restartable( ctx, md_alg, hash, hash_len,
                                           sig, sig_len, NULL ) );
}

/*
 * Verify a signature with options
 */
int mbedtls_pk_verify_ext( mbedtls_pk_type_t type, const void *options,
                   mbedtls_pk_context *ctx, mbedtls_md_type_t md_alg,
                   const unsigned char *hash, size_t hash_len,
                   const unsigned char *sig, size_t sig_len )
{
    PK_VALIDATE_RET( ctx != NULL );
    PK_VALIDATE_RET( ( md_alg == MBEDTLS_MD_NONE && hash_len == 0 ) ||
                     hash != NULL );
    PK_VALIDATE_RET( sig != NULL );

    if( ctx->pk_info == NULL )
        return( MBEDTLS_ERR_PK_BAD_INPUT_DATA );

    if( ! mbedtls_pk_can_do( ctx, type ) )
        return( MBEDTLS_ERR_PK_TYPE_MISMATCH );

    if( type == MBEDTLS_PK_RSASSA_PSS )
    {
#if defined(MBEDTLS_RSA_C) && defined(MBEDTLS_PKCS1_V21)
        int ret;
        const mbedtls_pk_rsassa_pss_options *pss_opts;

#if SIZE_MAX > UINT_MAX
        if( md_alg == MBEDTLS_MD_NONE && UINT_MAX < hash_len )
            return( MBEDTLS_ERR_PK_BAD_INPUT_DATA );
#endif /* SIZE_MAX > UINT_MAX */

        if( options == NULL )
            return( MBEDTLS_ERR_PK_BAD_INPUT_DATA );

        pss_opts = (const mbedtls_pk_rsassa_pss_options *) options;

        if( sig_len < mbedtls_pk_get_len( ctx ) )
            return( MBEDTLS_ERR_RSA_VERIFY_FAILED );

        ret = mbedtls_rsa_rsassa_pss_verify_ext( mbedtls_pk_rsa( *ctx ),
                NULL, NULL, MBEDTLS_RSA_PUBLIC,
                md_alg, (unsigned int) hash_len, hash,
                pss_opts->mgf1_hash_id,
                pss_opts->expected_salt_len,
                sig );
        if( ret != 0 )
            return( ret );

        if( sig_len > mbedtls_pk_get_len( ctx ) )
            return( MBEDTLS_ERR_PK_SIG_LEN_MISMATCH );

        return( 0 );
#else
        return( MBEDTLS_ERR_PK_FEATURE_UNAVAILABLE );
#endif /* MBEDTLS_RSA_C && MBEDTLS_PKCS1_V21 */
    }

    /* General case: no options */
    if( options != NULL )
        return( MBEDTLS_ERR_PK_BAD_INPUT_DATA );

    return( mbedtls_pk_verify( ctx, md_alg, hash, hash_len, sig, sig_len ) );
}

/*
 * Make a signature (restartable)
 */
int mbedtls_pk_sign_restartable( mbedtls_pk_context *ctx,
             mbedtls_md_type_t md_alg,
             const unsigned char *hash, size_t hash_len,
             unsigned char *sig, size_t *sig_len,
             int (*f_rng)(void *, unsigned char *, size_t), void *p_rng,
             mbedtls_pk_restart_ctx *rs_ctx )
{
    PK_VALIDATE_RET( ctx != NULL );
    PK_VALIDATE_RET( ( md_alg == MBEDTLS_MD_NONE && hash_len == 0 ) ||
                     hash != NULL );
    PK_VALIDATE_RET( sig != NULL );

    if( ctx->pk_info == NULL ||
        pk_hashlen_helper( md_alg, &hash_len ) != 0 )
        return( MBEDTLS_ERR_PK_BAD_INPUT_DATA );

#if defined(MBEDTLS_ECDSA_C) && defined(MBEDTLS_ECP_RESTARTABLE)
    /* optimization: use non-restartable version if restart disabled */
    if( rs_ctx != NULL &&
        mbedtls_ecp_restart_is_enabled() &&
        ctx->pk_info->sign_rs_func != NULL )
    {
        int ret;

        if( ( ret = pk_restart_setup( rs_ctx, ctx->pk_info ) ) != 0 )
            return( ret );

        ret = ctx->pk_info->sign_rs_func( ctx->pk_ctx, md_alg,
                hash, hash_len, sig, sig_len, f_rng, p_rng, rs_ctx->rs_ctx );

        if( ret != MBEDTLS_ERR_ECP_IN_PROGRESS )
            mbedtls_pk_restart_free( rs_ctx );

        return( ret );
    }
#else /* MBEDTLS_ECDSA_C && MBEDTLS_ECP_RESTARTABLE */
    (void) rs_ctx;
#endif /* MBEDTLS_ECDSA_C && MBEDTLS_ECP_RESTARTABLE */

    if( ctx->pk_info->sign_func == NULL )
        return( MBEDTLS_ERR_PK_TYPE_MISMATCH );

    return( ctx->pk_info->sign_func( ctx->pk_ctx, md_alg, hash, hash_len,
                                     sig, sig_len, f_rng, p_rng ) );
}

/*
 * Make a signature
 */
int mbedtls_pk_sign( mbedtls_pk_context *ctx, mbedtls_md_type_t md_alg,
             const unsigned char *hash, size_t hash_len,
             unsigned char *sig, size_t *sig_len,
             int (*f_rng)(void *, unsigned char *, size_t), void *p_rng )
{
    return( mbedtls_pk_sign_restartable( ctx, md_alg, hash, hash_len,
                                         sig, sig_len, f_rng, p_rng, NULL ) );
}

/*
 * Decrypt message
 */
int mbedtls_pk_decrypt( mbedtls_pk_context *ctx,
                const unsigned char *input, size_t ilen,
                unsigned char *output, size_t *olen, size_t osize,
                int (*f_rng)(void *, unsigned char *, size_t), void *p_rng )
{
    PK_VALIDATE_RET( ctx != NULL );
    PK_VALIDATE_RET( input != NULL || ilen == 0 );
    PK_VALIDATE_RET( output != NULL || osize == 0 );
    PK_VALIDATE_RET( olen != NULL );

    if( ctx->pk_info == NULL )
        return( MBEDTLS_ERR_PK_BAD_INPUT_DATA );

    if( ctx->pk_info->decrypt_func == NULL )
        return( MBEDTLS_ERR_PK_TYPE_MISMATCH );

    return( ctx->pk_info->decrypt_func( ctx->pk_ctx, input, ilen,
                output, olen, osize, f_rng, p_rng ) );
}

/*
 * Encrypt message
 */
int mbedtls_pk_encrypt( mbedtls_pk_context *ctx,
                const unsigned char *input, size_t ilen,
                unsigned char *output, size_t *olen, size_t osize,
                int (*f_rng)(void *, unsigned char *, size_t), void *p_rng )
{
    PK_VALIDATE_RET( ctx != NULL );
    PK_VALIDATE_RET( input != NULL || ilen == 0 );
    PK_VALIDATE_RET( output != NULL || osize == 0 );
    PK_VALIDATE_RET( olen != NULL );

    if( ctx->pk_info == NULL )
        return( MBEDTLS_ERR_PK_BAD_INPUT_DATA );

    if( ctx->pk_info->encrypt_func == NULL )
        return( MBEDTLS_ERR_PK_TYPE_MISMATCH );

    return( ctx->pk_info->encrypt_func( ctx->pk_ctx, input, ilen,
                output, olen, osize, f_rng, p_rng ) );
}

/*
 * Check public-private key pair
 */
int mbedtls_pk_check_pair( const mbedtls_pk_context *pub, const mbedtls_pk_context *prv )
{
<<<<<<< HEAD
    if( pub == NULL || pub->pk_info == NULL ||
        prv == NULL || prv->pk_info == NULL )
=======
    PK_VALIDATE_RET( pub != NULL );
    PK_VALIDATE_RET( prv != NULL );

    if( pub->pk_info == NULL ||
        prv->pk_info == NULL )
>>>>>>> eb508712
    {
        return( MBEDTLS_ERR_PK_BAD_INPUT_DATA );
    }

    if( prv->pk_info->check_pair_func == NULL )
        return( MBEDTLS_ERR_PK_FEATURE_UNAVAILABLE );

    if( prv->pk_info->type == MBEDTLS_PK_RSA_ALT )
    {
        if( pub->pk_info->type != MBEDTLS_PK_RSA )
            return( MBEDTLS_ERR_PK_TYPE_MISMATCH );
    }
    else
    {
        if( pub->pk_info != prv->pk_info )
            return( MBEDTLS_ERR_PK_TYPE_MISMATCH );
    }

    return( prv->pk_info->check_pair_func( pub->pk_ctx, prv->pk_ctx ) );
}

/*
 * Get key size in bits
 */
size_t mbedtls_pk_get_bitlen( const mbedtls_pk_context *ctx )
{
    /* For backward compatibility, accept NULL or a context that
     * isn't set up yet, and return a fake value that should be safe. */
    if( ctx == NULL || ctx->pk_info == NULL )
        return( 0 );

    return( ctx->pk_info->get_bitlen( ctx->pk_ctx ) );
}

/*
 * Export debug information
 */
int mbedtls_pk_debug( const mbedtls_pk_context *ctx, mbedtls_pk_debug_item *items )
{
    PK_VALIDATE_RET( ctx != NULL );
    if( ctx->pk_info == NULL )
        return( MBEDTLS_ERR_PK_BAD_INPUT_DATA );

    if( ctx->pk_info->debug_func == NULL )
        return( MBEDTLS_ERR_PK_TYPE_MISMATCH );

    ctx->pk_info->debug_func( ctx->pk_ctx, items );
    return( 0 );
}

/*
 * Access the PK type name
 */
const char *mbedtls_pk_get_name( const mbedtls_pk_context *ctx )
{
    if( ctx == NULL || ctx->pk_info == NULL )
        return( "invalid PK" );

    return( ctx->pk_info->name );
}

/*
 * Access the PK type
 */
mbedtls_pk_type_t mbedtls_pk_get_type( const mbedtls_pk_context *ctx )
{
    if( ctx == NULL || ctx->pk_info == NULL )
        return( MBEDTLS_PK_NONE );

    return( ctx->pk_info->type );
}

#if defined(MBEDTLS_USE_PSA_CRYPTO)
/*
 * Load the key to a PSA key slot,
 * then turn the PK context into a wrapper for that key slot.
 *
 * Currently only works for EC private keys.
 */
int mbedtls_pk_wrap_as_opaque( mbedtls_pk_context *pk,
                               psa_key_handle_t *slot,
                               psa_algorithm_t hash_alg )
{
#if !defined(MBEDTLS_ECP_C)
    return( MBEDTLS_ERR_PK_TYPE_MISMATCH );
#else
    psa_key_handle_t key;
    const mbedtls_ecp_keypair *ec;
    unsigned char d[MBEDTLS_ECP_MAX_BYTES];
    size_t d_len;
    psa_ecc_curve_t curve_id;
    psa_key_type_t key_type;
    psa_key_policy_t policy;
    int ret;

    /* export the private key material in the format PSA wants */
    if( mbedtls_pk_get_type( pk ) != MBEDTLS_PK_ECKEY )
        return( MBEDTLS_ERR_PK_TYPE_MISMATCH );

    ec = mbedtls_pk_ec( *pk );
    d_len = ( ec->grp.nbits + 7 ) / 8;
    if( ( ret = mbedtls_mpi_write_binary( &ec->d, d, d_len ) ) != 0 )
        return( ret );

    curve_id = mbedtls_ecp_curve_info_from_grp_id( ec->grp.id )->tls_id;
    key_type = PSA_KEY_TYPE_ECC_KEYPAIR(
                                 mbedtls_psa_parse_tls_ecc_group ( curve_id ) );

    /* allocate a key slot */
    if( PSA_SUCCESS != psa_allocate_key( &key ) )
        return( MBEDTLS_ERR_PK_HW_ACCEL_FAILED );

    /* set policy */
    policy = psa_key_policy_init();
    psa_key_policy_set_usage( &policy, PSA_KEY_USAGE_SIGN,
                                       PSA_ALG_ECDSA(hash_alg) );
    if( PSA_SUCCESS != psa_set_key_policy( key, &policy ) )
        return( MBEDTLS_ERR_PK_HW_ACCEL_FAILED );

    /* import private key in slot */
    if( PSA_SUCCESS != psa_import_key( key, key_type, d, d_len ) )
        return( MBEDTLS_ERR_PK_HW_ACCEL_FAILED );

    /* remember slot number to be destroyed later by caller */
    *slot = key;

    /* make PK context wrap the key slot */
    mbedtls_pk_free( pk );
    mbedtls_pk_init( pk );

    return( mbedtls_pk_setup_opaque( pk, key ) );
#endif /* MBEDTLS_ECP_C */
}
#endif /* MBEDTLS_USE_PSA_CRYPTO */
#endif /* MBEDTLS_PK_C */<|MERGE_RESOLUTION|>--- conflicted
+++ resolved
@@ -504,16 +504,11 @@
  */
 int mbedtls_pk_check_pair( const mbedtls_pk_context *pub, const mbedtls_pk_context *prv )
 {
-<<<<<<< HEAD
-    if( pub == NULL || pub->pk_info == NULL ||
-        prv == NULL || prv->pk_info == NULL )
-=======
     PK_VALIDATE_RET( pub != NULL );
     PK_VALIDATE_RET( prv != NULL );
 
     if( pub->pk_info == NULL ||
         prv->pk_info == NULL )
->>>>>>> eb508712
     {
         return( MBEDTLS_ERR_PK_BAD_INPUT_DATA );
     }
