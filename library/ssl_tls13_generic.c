/*
 *  Handshake-related functions shared between the TLS/DTLS client
 *  and server ( ssl_tls13_client.c and ssl_tls13_server.c).
 *
 *  Copyright ( C ) 2006-2015, ARM Limited, All Rights Reserved
 *  SPDX-License-Identifier: Apache-2.0
 *
 *  Licensed under the Apache License, Version 2.0 ( the "License"); you may
 *  not use this file except in compliance with the License.
 *  You may obtain a copy of the License at
 *
 *  http://www.apache.org/licenses/LICENSE-2.0
 *
 *  Unless required by applicable law or agreed to in writing, software
 *  distributed under the License is distributed on an "AS IS" BASIS, WITHOUT
 *  WARRANTIES OR CONDITIONS OF ANY KIND, either express or implied.
 *  See the License for the specific language governing permissions and
 *  limitations under the License.
 *
 *  This file is part of mbed TLS ( https://tls.mbed.org)
 */


#if !defined(MBEDTLS_CONFIG_FILE)
#include "mbedtls/config.h"
#else
#include MBEDTLS_CONFIG_FILE
#endif

#if defined(MBEDTLS_SSL_TLS_C)

#if defined(MBEDTLS_SSL_PROTO_TLS1_3)



#if defined(MBEDTLS_SSL_PROTO_DTLS)
#include "mbedtls/aes.h"
#endif /* MBEDTLS_SSL_PROTO_DTLS */

#include "mbedtls/ssl_ticket.h"
#include "mbedtls/debug.h"
#include "mbedtls/ssl.h"
#include "mbedtls/ssl_internal.h"
#include "mbedtls/hkdf-tls.h"
#include "mbedtls/hkdf.h"
#include <string.h>

#if defined(MBEDTLS_X509_CRT_PARSE_C) &&                \
    defined(MBEDTLS_X509_CHECK_EXTENDED_KEY_USAGE)
#include "mbedtls/oid.h"
#endif

#if defined(MBEDTLS_PLATFORM_C)
#include "mbedtls/platform.h"
#else
#include <stdlib.h>
#define mbedtls_calloc    calloc
#define mbedtls_free       free
#endif /* MBEDTLS_PLATFORM_C */

#if defined(MBEDTLS_SHA256_C)
    static int ssl_calc_verify_tls_sha256( mbedtls_ssl_context*, unsigned char*, int );
static int ssl_calc_finished_tls_sha256( mbedtls_ssl_context*, unsigned char*, int );
#endif /* MBEDTLS_SHA256_C */

#if defined(MBEDTLS_SHA512_C)
static int ssl_calc_verify_tls_sha384( mbedtls_ssl_context*, unsigned char*, int );
static int ssl_calc_finished_tls_sha384( mbedtls_ssl_context*, unsigned char*, int );
#endif /* MBEDTLS_SHA512_C */

#if defined(MBEDTLS_CTLS)
static enum varint_length_enum set_varint_length( uint32_t input, uint32_t* output )
{
    if( input <= 127 )
    {
        *output = input;
        return VARINT_LENGTH_1_BYTE;
    }
    else if( input <= 16383 )
    {
        *output = input;
        *output |= MBEDTLS_VARINT_HDR_1;
        *output &= ~( MBEDTLS_VARINT_HDR_2 );
        return VARINT_LENGTH_2_BYTE;
    }
    else if( input <= 4194303 )
    {
        *output = input;
        *output |= MBEDTLS_VARINT_HDR_1;
        *output |= MBEDTLS_VARINT_HDR_2;
        return VARINT_LENGTH_3_BYTE;
    }

    return VARINT_LENGTH_FAILURE;
}



static uint8_t get_varint_length( const uint8_t input )
{
    /* Is bit 8 set? */
    if( input & MBEDTLS_VARINT_HDR_1 )
    {
        /* Is bit 7 set? */
        if( input & MBEDTLS_VARINT_HDR_2 )
        {
            /* length = 3 bytes */
            return ( 3 );
        }
        else
        {
            /* length = 2 bytes */
            return ( 2 );
        }
    }
    else
    {
        /* length = 1 bytes */
        return ( 1 );
    }

}

static uint32_t get_varint_value( const uint32_t input )
{
    uint32_t output;

    /* Is bit 8 set? */
    if( input & MBEDTLS_VARINT_HDR_1 )
    {
        /* Is bit 7 set? */
        if( input & MBEDTLS_VARINT_HDR_2 )
        {
            /* length = 3 bytes */
            output = input & ~( MBEDTLS_VARINT_HDR_1 );
            output = output & ~( MBEDTLS_VARINT_HDR_2 );
            return ( output );
        }
        else
        {
            /* length = 2 bytes */
            output = input & ~( MBEDTLS_VARINT_HDR_1 );
            return ( output );
        }
    }
    else
    {
        /* length = 1 bytes */
        return ( input );
    }

}
#endif /* MBEDTLS_CTLS */

#if defined(MBEDTLS_SHA256_C)
static int ssl_calc_finished_tls_sha256(
    mbedtls_ssl_context* ssl, unsigned char* buf, int from )
{
    int ret;
    mbedtls_sha256_context sha256;
    unsigned char padbuf[32];
    unsigned char* finished_key;
    const mbedtls_md_info_t* md;

    md = mbedtls_md_info_from_type( MBEDTLS_MD_SHA256 );

    if( md == NULL )
    {
        MBEDTLS_SSL_DEBUG_MSG( 2, ( "mbedtls_md_info_from_type failed" ) );
        return ( MBEDTLS_ERR_SSL_INTERNAL_ERROR );
    }

    mbedtls_sha256_init( &sha256 );

    MBEDTLS_SSL_DEBUG_MSG( 2, ( "=> calc finished tls sha256" ) );

    mbedtls_sha256_clone( &sha256, &ssl->handshake->fin_sha256 );

    /*
      #if !defined(MBEDTLS_SHA256_ALT)
      MBEDTLS_SSL_DEBUG_BUF( 4, "finished sha2 state", ( unsigned char * )
      sha256.state, sizeof( sha256.state ) );
      #endif
    */

    mbedtls_sha256_finish( &sha256, padbuf );

    MBEDTLS_SSL_DEBUG_BUF( 5, "handshake hash", padbuf, 32 );

    /* TLS 1.3 Finished message
     *
     * struct {
     *     opaque verify_data[Hash.length];
     * } Finished;
     *
     * verify_data =
     *     HMAC( finished_key, Hash(
     *         Handshake Context +
     *         Certificate* +
     *         CertificateVerify* )
     *    )
     *
     *   * Only included if present.
     */


    /*
     * finished_key =
     *    HKDF-Expand-Label( BaseKey, "finished", "", Hash.length )
     *
     * The binding_value is computed in the same way as the Finished message
     * but with the BaseKey being the binder_key.
     */

    /* create client finished_key */
    ret = hkdfExpandLabel( MBEDTLS_MD_SHA256, ssl->handshake->client_handshake_traffic_secret, 32, ( const unsigned char* )"finished", strlen( "finished" ), ( const unsigned char* )"", 0, 32, ssl->handshake->client_finished_key, 32 );

    if( ret != 0 )
    {
        MBEDTLS_SSL_DEBUG_RET( 2, "Creating the client_finished_key failed", ret );
        return ( ret );
    }

    MBEDTLS_SSL_DEBUG_BUF( 3, "client_finished_key", ssl->handshake->client_finished_key, 32 );

    /* create server finished_key */
    ret = hkdfExpandLabel( MBEDTLS_MD_SHA256, ssl->handshake->server_handshake_traffic_secret, 32, ( const unsigned char* )"finished", strlen( "finished" ), ( const unsigned char* )"", 0, 32, ssl->handshake->server_finished_key, 32 );

    if( ret != 0 )
    {
        MBEDTLS_SSL_DEBUG_RET( 2, "Creating the server_finished_key failed", ret );
        return ( ret );
    }

    MBEDTLS_SSL_DEBUG_BUF( 3, "server_finished_key", ssl->handshake->server_finished_key, 32 );

    if( from == MBEDTLS_SSL_IS_CLIENT )
    {
        /* In this case the server is receiving a finished message
         * sent by the client. It therefore needs to use the client_finished_key.
         */
        MBEDTLS_SSL_DEBUG_MSG( 3, ( "Using client_finished_key to compute mac ( for creating finished message )" ) );
        finished_key = ssl->handshake->client_finished_key;
    }
    else
    {
        /* If the server is sending a finished message then it needs to use
         * the server_finished_key.
         */
        MBEDTLS_SSL_DEBUG_MSG( 3, ( "Using server_finished_key to compute mac ( for verification procedure )" ) );
        finished_key = ssl->handshake->server_finished_key;
    }

    /* compute mac and write it into the buffer */
    ret = mbedtls_md_hmac( md, finished_key, 32, padbuf, 32, buf );

    ssl->handshake->state_local.finished_out.digest_len = 32;

    if( ret != 0 )
    {
        MBEDTLS_SSL_DEBUG_RET( 1, "mbedtls_md_hmac", ret );
        return ( ret );
    }

    MBEDTLS_SSL_DEBUG_MSG( 3, ( "verify_data of Finished message" ) );
    MBEDTLS_SSL_DEBUG_BUF( 3, "Input", padbuf, 32 );
    MBEDTLS_SSL_DEBUG_BUF( 3, "Key", finished_key, 32 );
    MBEDTLS_SSL_DEBUG_BUF( 3, "Output", buf, 32 );

    mbedtls_sha256_free( &sha256 );
    mbedtls_platform_zeroize( padbuf, sizeof( padbuf ) );

    MBEDTLS_SSL_DEBUG_MSG( 2, ( "<= calc  finished" ) );
    return ( 0 );
}
#endif /* MBEDTLS_SHA256_C */

#if defined(MBEDTLS_SHA512_C)
static int ssl_calc_finished_tls_sha384(
    mbedtls_ssl_context* ssl, unsigned char* buf, int from )
{
    mbedtls_sha512_context sha512;
    int ret;
    unsigned char padbuf[48];
    unsigned char* finished_key;
    const mbedtls_md_info_t* md;

    md = mbedtls_md_info_from_type( MBEDTLS_MD_SHA384 );

    if( md == NULL )
    {
        MBEDTLS_SSL_DEBUG_MSG( 2, ( "mbedtls_md_info_from_type failed" ) );
        return ( MBEDTLS_ERR_SSL_INTERNAL_ERROR );
    }


    mbedtls_sha512_init( &sha512 );
    mbedtls_sha512_starts( &sha512, 1 /* = use SHA384 */ );

    MBEDTLS_SSL_DEBUG_MSG( 2, ( "=> calc finished tls sha384" ) );

    mbedtls_sha512_clone( &sha512, &ssl->handshake->fin_sha512 );

    /* TLS 1.3 Finished message
     *
     * struct {
     *     opaque verify_data[Hash.length];
     * } Finished;
     *
     * verify_data =
     *     HMAC( finished_key, Hash(
     *         Handshake Context +
     *         Certificate* +
     *         CertificateVerify*
     *         )
     *    )
     *
     *   * Only included if present.
     */

    /*#if !defined(MBEDTLS_SHA512_ALT)
      MBEDTLS_SSL_DEBUG_BUF( 4, "finished sha512 state", ( unsigned char * )
      sha512.state, sizeof( sha512.state ) );
      #endif
    */

    mbedtls_sha512_finish( &sha512, padbuf );

    MBEDTLS_SSL_DEBUG_BUF( 5, "handshake hash", padbuf, 48 );

    /* create client finished_key */
    ret = hkdfExpandLabel( MBEDTLS_MD_SHA384, ssl->handshake->client_handshake_traffic_secret, 48, ( const unsigned char* )"finished", strlen( "finished" ), ( const unsigned char* )"", 0, 48, ssl->handshake->client_finished_key, 48 );

    if( ret != 0 )
    {
        MBEDTLS_SSL_DEBUG_RET( 2, "Creating the client_finished_key failed", ret );
        return ( ret );
    }

    MBEDTLS_SSL_DEBUG_BUF( 3, "client_finished_key", ssl->handshake->client_finished_key, 48 );

    /* create server finished_key */
    ret = hkdfExpandLabel( MBEDTLS_MD_SHA384, ssl->handshake->server_handshake_traffic_secret, 48, ( const unsigned char* )"finished", strlen( "finished" ), ( const unsigned char* )"", 0, 48, ssl->handshake->server_finished_key, 48 );

    if( ret != 0 )
    {
        MBEDTLS_SSL_DEBUG_RET( 2, "Creating the server_finished_key failed", ret );
        return ( ret );
    }

    MBEDTLS_SSL_DEBUG_BUF( 3, "server_finished_key", ssl->handshake->server_finished_key, 48 );


    if( from == MBEDTLS_SSL_IS_CLIENT )
    {
        /* In this case the server is receiving a finished message
         * sent by the client. It therefore needs to use the client_finished_key.
         */
        MBEDTLS_SSL_DEBUG_MSG( 2, ( "Using client_finished_key to compute mac ( for creating finished message )" ) );
        finished_key = ssl->handshake->client_finished_key;
    }
    else
    {
        /* If the server is sending a finished message then it needs to use
         * the server_finished_key.
         */
        MBEDTLS_SSL_DEBUG_MSG( 2, ( "Using server_finished_key to compute mac ( for verification procedure )" ) );
        finished_key = ssl->handshake->server_finished_key;
    }

    /* compute mac and write it into the buffer */
    ret = mbedtls_md_hmac( md, finished_key, 48, padbuf, 48, buf );

    ssl->handshake->state_local.finished_out.digest_len = 48;

    if( ret != 0 )
    {
        MBEDTLS_SSL_DEBUG_RET( 2, "mbedtls_md_hmac", ret );
        return ( ret );
    }

    MBEDTLS_SSL_DEBUG_MSG( 2, ( "verify_data of Finished message" ) );
    MBEDTLS_SSL_DEBUG_BUF( 3, "Input", padbuf, 48 );
    MBEDTLS_SSL_DEBUG_BUF( 3, "Key", finished_key, 48 );
    MBEDTLS_SSL_DEBUG_BUF( 3, "Output", buf, 48 );

    mbedtls_sha512_free( &sha512 );

    mbedtls_platform_zeroize( padbuf, sizeof( padbuf ) );

    MBEDTLS_SSL_DEBUG_MSG( 2, ( "<= calc  finished" ) );
    return( 0 );
}
#endif /* MBEDTLS_SHA512_C */


#if defined(MBEDTLS_CID)
void ssl_write_cid_ext( mbedtls_ssl_context *ssl,
                       unsigned char* buf,
                       unsigned char* end,
                       size_t* olen )
{
    unsigned char *p = buf;
    int ret;
/*	const unsigned char *end = ssl->out_msg + MBEDTLS_SSL_MAX_CONTENT_LEN; */

    *olen = 0;

    if( ssl->conf->cid == MBEDTLS_CID_CONF_DISABLED )
    {
        ssl->session_negotiate->cid = MBEDTLS_CID_DISABLED;
        MBEDTLS_SSL_DEBUG_MSG( 3, ( "CID disabled." ) );
        return;
    }

    if( ssl->conf->transport != MBEDTLS_SSL_TRANSPORT_DATAGRAM )
    {
        MBEDTLS_SSL_DEBUG_MSG( 3, ( "CID can only be used with DTLS." ) );
        return;
    }

    MBEDTLS_SSL_DEBUG_MSG( 3, ( "adding cid extension" ) );

    if( end < p || (size_t)( end - p ) < ( 3 + MBEDTLS_CID_MAX_SIZE ) )
    {
        MBEDTLS_SSL_DEBUG_MSG( 1, ( "buffer too small" ) );
        return;
    }

    *p++ = ( unsigned char )( ( MBEDTLS_TLS_EXT_CID >> 8 ) & 0xFF );
    *p++ = ( unsigned char )( ( MBEDTLS_TLS_EXT_CID ) & 0xFF );

    if( ssl->conf->cid == MBEDTLS_CID_CONF_ZERO_LENGTH )
    {

        *p++ = ( unsigned char )( ( 1 >> 8 ) & 0xFF );
        *p++ = ( unsigned char )( 1 & 0xFF );

        /* 1 byte length field set to zero */
        *p++ = 0;
        *olen = 5;
        ssl->out_cid_len = 0;
        MBEDTLS_SSL_DEBUG_MSG( 3, ( "We don't want the peer to send CID in a packet." ) );
        return;
    }

    if( ssl->conf->endpoint == MBEDTLS_SSL_IS_SERVER )
    {
        ssl->session_negotiate->cid = MBEDTLS_CID_ENABLED;
    }
    ssl->in_cid_len = MBEDTLS_CID_MAX_SIZE;

    *p++ = ( unsigned char )( ( ( ssl->in_cid_len + 1 ) >> 8 ) & 0xFF );
    *p++ = ( unsigned char )( ( ( ssl->in_cid_len + 1 ) ) & 0xFF );

    /* Length field set to MBEDTLS_CID_MAX_SIZE */
    *p++ = MBEDTLS_CID_MAX_SIZE;

    /* allocate CID value */
    if( ( ret = ssl->conf->f_rng( ssl->conf->p_rng, ssl->in_cid, MBEDTLS_CID_MAX_SIZE ) ) != 0 )
    {
        MBEDTLS_SSL_DEBUG_MSG( 3, ( "CID allocation failed." ) );
        return;
    }

    memcpy( p, ssl->in_cid, MBEDTLS_CID_MAX_SIZE );
    MBEDTLS_SSL_DEBUG_BUF( 3, "CID ( incoming )", p, MBEDTLS_CID_MAX_SIZE );
    p += MBEDTLS_CID_MAX_SIZE;

    *olen = 5 + MBEDTLS_CID_MAX_SIZE;
}



int ssl_parse_cid_ext( mbedtls_ssl_context *ssl,
                      const unsigned char *buf,
                      size_t len )
{
    const unsigned char *p = buf;
    uint8_t len_inner = 0;

    if( ssl->conf->cid == MBEDTLS_CID_CONF_DISABLED )
    {
        ssl->session_negotiate->cid = MBEDTLS_CID_DISABLED;
        MBEDTLS_SSL_DEBUG_MSG( 3, ( "CID disabled." ) );
        return( 0 );
    }

    /* Read length of the CID */
    if( len > 1 ) len_inner = *p;

    if( len_inner == 0 )
    {
        MBEDTLS_SSL_DEBUG_MSG( 5, ( "No CID value will be placed in outgoing records." ) );
        ssl->out_cid_len = 0;
        memset( ssl->out_cid, '\0', MBEDTLS_CID_MAX_SIZE );
        return ( 0 );
    }

    /* Check for correct length and whether have enough space for the CID value */
    if( ( len_inner != ( len - 1 ) ) && ( len_inner < MBEDTLS_CID_MAX_SIZE ) )
    {
        MBEDTLS_SSL_DEBUG_MSG( 1, ( "Incorrect CID extension length" ) );

#if defined(MBEDTLS_SSL_CLI_C)
        if( ssl->conf->endpoint == MBEDTLS_SSL_IS_CLIENT )
            return( MBEDTLS_ERR_SSL_BAD_HS_SERVER_HELLO );
#endif /* MBEDTLS_SSL_CLI_C */

#if defined(MBEDTLS_SSL_SRV_C)
        if( ssl->conf->endpoint == MBEDTLS_SSL_IS_CLIENT )
            return( MBEDTLS_ERR_SSL_BAD_HS_CLIENT_HELLO );
#endif 	/* MBEDTLS_SSL_SRV_C */
    }

    /* skip the length field to read the cid value */
    p++;

    /* The other end provided us with the CID value it */
    /* would like us to use for packet sent to it. */

    if( ssl->conf->endpoint == MBEDTLS_SSL_IS_CLIENT )
    {
        ssl->session_negotiate->cid = MBEDTLS_CID_CONF_ENABLED;
    }
    ssl->out_cid_len = len_inner;
    memcpy( ssl->out_cid, p, len_inner );

    MBEDTLS_SSL_DEBUG_BUF( 5, "CID ( outgoing )", p, len_inner );

    return( 0 );
}
#endif /* MBEDTLS_CID */


#if defined(MBEDTLS_COMPATIBILITY_MODE)
int mbedtls_ssl_write_change_cipher_spec( mbedtls_ssl_context *ssl )
{
    int ret;

    MBEDTLS_SSL_DEBUG_MSG( 2, ( "=> write change cipher spec" ) );

    ssl->out_msgtype = MBEDTLS_SSL_MSG_CHANGE_CIPHER_SPEC;
    ssl->out_msglen = 1;
    ssl->out_msg[0] = 1;

    MBEDTLS_SSL_DEBUG_BUF( 3, "CCS", ssl->out_msg, ssl->out_msglen );

    if( ( ret = mbedtls_ssl_write_record( ssl ) ) != 0 )
    {
        MBEDTLS_SSL_DEBUG_RET( 1, "mbedtls_ssl_write_record", ret );
        return( ret );
    }

/*	 if( ( ret = mbedtls_ssl_flush_output( ssl ) ) != 0 )
	 {
         MBEDTLS_SSL_DEBUG_RET( 1, "mbedtls_ssl_flush_output", ret );
         return( ret );
	 }
*/
    MBEDTLS_SSL_DEBUG_MSG( 2, ( "<= write change cipher spec" ) );

    return( 0 );
}
#endif /* MBEDTLS_COMPATIBILITY_MODE */


#if defined(MBEDTLS_SSL_PROTO_DTLS)

/***********************
 *
 * ACK Message Handling
 *
 ***********************/
void mbedtls_ack_clear_all( mbedtls_ssl_context* ssl, int mode )
{
    if( mode == MBEDTLS_SSL_ACK_RECORDS_SENT )
        memset( ssl->record_numbers_sent, 0x0, sizeof( ssl->record_numbers_sent ) );
    else
        memset( ssl->record_numbers_received, 0x0, sizeof( ssl->record_numbers_received ) );
}

int mbedtls_ack_add_record( mbedtls_ssl_context* ssl, uint8_t record, int mode )
{
    int i = 0;
    uint8_t* p;

    if( mode == MBEDTLS_SSL_ACK_RECORDS_SENT ) p = &ssl->record_numbers_sent[0];
    else  p = &ssl->record_numbers_received[0];

    do {
        if( p[i] == 0 )
        {
            p[i] = record;
            break;
        }
        else i++;
    } while ( i <= 7 );

    /* something went terribly wrong */
    if( p[i] != record )
        return ( MBEDTLS_SSL_ALERT_MSG_INTERNAL_ERROR );

    return( 0 );
}
int mbedtls_ssl_parse_ack( mbedtls_ssl_context *ssl )
{
    int ret = 0;
    uint8_t record_numbers[8];

    MBEDTLS_SSL_DEBUG_MSG( 2, ( "=> parse ack" ) );

    if( ssl->in_msglen != 8 || ssl->in_msglen > MBEDTLS_SSL_MAX_CONTENT_LEN )
    {
        MBEDTLS_SSL_DEBUG_MSG( 1, ( "bad ack message" ) );
        return( MBEDTLS_ERR_SSL_BAD_ACK );
    }

    mbedtls_ssl_safer_memcmp( ssl->in_msg + mbedtls_ssl_hs_hdr_len( ssl ),
                             record_numbers, sizeof( record_numbers ) );

    /* Determine whether we received every message or not. */
    /* TBD: Do ack processing here */

    if( ssl->conf->transport == MBEDTLS_SSL_TRANSPORT_DATAGRAM )
        mbedtls_ssl_recv_flight_completed( ssl );

    MBEDTLS_SSL_DEBUG_MSG( 2, ( "<= parse ack" ) );

    return( ret );
}

int mbedtls_ssl_write_ack( mbedtls_ssl_context *ssl )
{
    int ret;
    int size;

    MBEDTLS_SSL_DEBUG_MSG( 2, ( "=> write Ack msg" ) );

    /* Do we have space for the fixed length part of the ticket */
    if( MBEDTLS_SSL_MAX_CONTENT_LEN < 1 )
    {
        MBEDTLS_SSL_DEBUG_RET( 1, "mbedtls_ssl_write_ack: not enough space", ret );
        return( MBEDTLS_ERR_SSL_BUFFER_TOO_SMALL );
    }
    size = sizeof( ssl->record_numbers_received );

    /* Length = 8 bytes for record_numbers + 1 byte for content length */
    ssl->out_msglen = 1+size;
    ssl->out_msgtype = MBEDTLS_SSL_MSG_ACK;
    memcpy( ssl->out_msg, ssl->record_numbers_received, size );
    ssl->out_msg[size] = MBEDTLS_SSL_MSG_ACK;

    if( ( ret = mbedtls_ssl_write_record( ssl ) ) != 0 )
    {
        MBEDTLS_SSL_DEBUG_RET( 1, "mbedtls_ssl_write_record", ret );
        return( ret );
    }

    if( ( ret = mbedtls_ssl_flush_output( ssl ) ) != 0 )
    {
        MBEDTLS_SSL_DEBUG_RET( 1, "mbedtls_ssl_flush_output", ret );
        return( ret );
    }

    MBEDTLS_SSL_DEBUG_MSG( 2, ( "<= write Ack msg" ) );

    return( 0 );
}
#endif /* MBEDTLS_SSL_PROTO_DTLS */


/*
 * ssl_write_signature_algorithms_ext( )
 *
 * enum {
 *    ....
 *   ecdsa_secp256r1_sha256( 0x0403 ),
 *	ecdsa_secp384r1_sha384( 0x0503 ),
 *	ecdsa_secp521r1_sha512( 0x0603 ),
 *    ....
 * } SignatureScheme;
 *
 * struct {
 *    SignatureScheme supported_signature_algorithms<2..2^16-2>;
 * } SignatureSchemeList;
 *
 * Only if we handle at least one key exchange that needs signatures.
 */

#if defined(MBEDTLS_KEY_EXCHANGE__WITH_CERT__ENABLED)
int ssl_write_signature_algorithms_ext( mbedtls_ssl_context *ssl,
                                       unsigned char* buf,
                                       unsigned char* end,
                                       size_t* olen )
{
    unsigned char *p = buf;
    size_t sig_alg_len = 0;
    const int *md;
    unsigned char *sig_alg_list = buf + 6;

    *olen = 0;

    MBEDTLS_SSL_DEBUG_MSG( 3, ( "adding signature_algorithms extension" ) );

    /*
     * Determine length of the signature scheme list
     */
    for ( md = ssl->conf->signature_schemes; *md != SIGNATURE_NONE; md++ )
    {
        sig_alg_len += 2;
    }

    if( end < p || (size_t)( end - p ) < sig_alg_len + 6 )
    {
        MBEDTLS_SSL_DEBUG_MSG( 1, ( "buffer too small" ) );
        return MBEDTLS_ERR_SSL_BUFFER_TOO_SMALL;
    }

    /*
     * Write signature schemes
     */

    for ( md = ssl->conf->signature_schemes; *md != SIGNATURE_NONE; md++ )
    {
        *sig_alg_list++ = ( unsigned char )( ( *md >> 8 ) & 0xFF );
        *sig_alg_list++ = ( unsigned char )( ( *md ) & 0xFF );
        MBEDTLS_SSL_DEBUG_MSG( 3, ( "signature scheme [%x]", *md ) );
    }

    /*
     * Write extension header
     */

    *p++ = ( unsigned char )( ( MBEDTLS_TLS_EXT_SIG_ALG >> 8 ) & 0xFF );
    *p++ = ( unsigned char )( ( MBEDTLS_TLS_EXT_SIG_ALG ) & 0xFF );

    *p++ = ( unsigned char )( ( ( sig_alg_len + 2 ) >> 8 ) & 0xFF );
    *p++ = ( unsigned char )( ( ( sig_alg_len + 2 ) ) & 0xFF );

    *p++ = ( unsigned char )( ( sig_alg_len >> 8 ) & 0xFF );
    *p++ = ( unsigned char )( ( sig_alg_len ) & 0xFF );

    *olen = 6 + sig_alg_len;

    return 0;
}

int ssl_parse_signature_algorithms_ext( mbedtls_ssl_context *ssl,
                                       const unsigned char *buf,
                                       size_t len )
{
    size_t sig_alg_list_size;
    const unsigned char *p;
    const unsigned char *end = buf + len;
    const int *md_cur;
    int offered_signature_scheme;

    sig_alg_list_size = ( ( buf[0] << 8 ) | ( buf[1] ) );
    if( sig_alg_list_size + 2 != len ||
        sig_alg_list_size % 2 != 0 )
    {
        MBEDTLS_SSL_DEBUG_MSG( 1, ( "bad signature_algorithms extension" ) );
        return( MBEDTLS_ERR_SSL_BAD_HS_CLIENT_HELLO );
    }

    for ( md_cur = ssl->conf->signature_schemes; *md_cur != SIGNATURE_NONE; md_cur++ ) {
        for ( p = buf + 2; p < end; p += 2 ) {
            offered_signature_scheme = ( p[0] << 8 ) | p[1];

            if( *md_cur == offered_signature_scheme )
            {
                ssl->handshake->signature_scheme = offered_signature_scheme;
                goto have_sig_alg;
            }
        }
    }

    MBEDTLS_SSL_DEBUG_MSG( 3, ( "no signature_algorithm in common" ) );
    return( 0 );

have_sig_alg:
    MBEDTLS_SSL_DEBUG_MSG( 3, ( "signature_algorithm ext: %d", ssl->handshake->signature_scheme ) );

    return( 0 );
}
#endif /* MBEDTLS_KEY_EXCHANGE__WITH_CERT__ENABLED */


/* mbedtls_ssl_derive_traffic_keys( ) generates keys necessary for
 * protecting the handshake messages, as described in Section 7 of
 * TLS 1.3.
 */

int mbedtls_ssl_derive_traffic_keys( mbedtls_ssl_context *ssl, KeySet *traffic_keys )
{
    int ret = 0;
    const mbedtls_cipher_info_t *cipher_info;
    const mbedtls_md_info_t *md_info;
    mbedtls_ssl_transform *transform = ssl->transform_negotiate;
    mbedtls_ssl_handshake_params *handshake = ssl->handshake;
    const mbedtls_ssl_ciphersuite_t *suite_info;
    unsigned char hash[MBEDTLS_MD_MAX_SIZE];

#if defined(MBEDTLS_SHA256_C)
    mbedtls_sha256_context sha256;
#endif
#if defined(MBEDTLS_SHA512_C)
    mbedtls_sha512_context sha512;
#endif

    MBEDTLS_SSL_DEBUG_MSG( 2, ( "=> derive traffic keys" ) );

    cipher_info = mbedtls_cipher_info_from_type( transform->ciphersuite_info->cipher );
    if( cipher_info == NULL )
    {
        MBEDTLS_SSL_DEBUG_MSG( 1, ( "cipher info for %d not found",
                                  transform->ciphersuite_info->cipher ) );
        return( MBEDTLS_ERR_SSL_BAD_INPUT_DATA );
    }

    md_info = mbedtls_md_info_from_type( transform->ciphersuite_info->mac );
    if( md_info == NULL )
    {
        MBEDTLS_SSL_DEBUG_MSG( 1, ( "mbedtls_md info for %d not found",
                                  transform->ciphersuite_info->mac ) );
        return( MBEDTLS_ERR_SSL_BAD_INPUT_DATA );
    }

    suite_info = mbedtls_ssl_ciphersuite_from_id( ssl->session_negotiate->ciphersuite );
    if( suite_info == NULL )
    {
        MBEDTLS_SSL_DEBUG_MSG( 1, ( "mbedtls_ssl_ciphersuite_from_id in mbedtls_ssl_derive_traffic_keys failed" ) );
        return( MBEDTLS_ERR_SSL_INTERNAL_ERROR );
    }

    if( mbedtls_hash_size_for_ciphersuite( suite_info ) == 32 )
    {
#if defined(MBEDTLS_SHA256_C)
        handshake->calc_verify = ssl_calc_verify_tls_sha256;
        handshake->calc_finished = ssl_calc_finished_tls_sha256;
#else
        MBEDTLS_SSL_DEBUG_MSG( 1, ( "MBEDTLS_SHA256_C not set but ciphersuite with SHA256 negotiated" ) );
        return( MBEDTLS_ERR_SSL_INTERNAL_ERROR );
#endif /* MBEDTLS_SHA256_C */
    }

    if( mbedtls_hash_size_for_ciphersuite( suite_info ) == 48 )
    {
#if defined(MBEDTLS_SHA512_C)
        handshake->calc_verify = ssl_calc_verify_tls_sha384;
        handshake->calc_finished = ssl_calc_finished_tls_sha384;
#else
        MBEDTLS_SSL_DEBUG_MSG( 1, ( "MBEDTLS_SHA512_C not set but ciphersuite with SHA384 negotiated" ) );
        return( MBEDTLS_ERR_SSL_INTERNAL_ERROR );
#endif /* MBEDTLS_SHA512_C */
    }

    if( ( mbedtls_hash_size_for_ciphersuite( suite_info ) != 32 ) && ( mbedtls_hash_size_for_ciphersuite( suite_info ) != 48 ) )
    {
        MBEDTLS_SSL_DEBUG_MSG( 1, ( "Unknown hash function negotiated." ) );
        return( MBEDTLS_ERR_SSL_INTERNAL_ERROR );
    }


#if defined(MBEDTLS_SHA256_C)
    if( mbedtls_hash_size_for_ciphersuite( suite_info ) == 32 )
    {
        mbedtls_sha256_clone( &sha256, &ssl->handshake->fin_sha256 );
        mbedtls_sha256_finish( &sha256, hash );
    }
    else
#endif /* MBEDTLS_SHA256_C */
#if defined(MBEDTLS_SHA512_C)
        if( mbedtls_hash_size_for_ciphersuite( suite_info ) == 48 )
        {
            mbedtls_sha512_clone( &sha512, &ssl->handshake->fin_sha512 );
            mbedtls_sha512_finish( &sha512, hash );
        }
        else
#endif /* MBEDTLS_SHA512_C */
        {
            MBEDTLS_SSL_DEBUG_MSG( 2, ( "Unsupported hash function in mbedtls_ssl_derive_traffic_keys" ) );
            return ( MBEDTLS_ERR_SSL_INTERNAL_ERROR );
        }

    MBEDTLS_SSL_DEBUG_BUF( 3, "rolling hash", hash, mbedtls_hash_size_for_ciphersuite( suite_info ) );

    /*
     *
     * Handshake Secret
     * |
     * +-----> Derive-Secret( ., "c hs traffic",
     * |                     ClientHello...ServerHello )
     * |                     = client_handshake_traffic_secret
     * |
     * +-----> Derive-Secret( ., "s hs traffic",
     * |                     ClientHello...ServerHello )
     * |                     = server_handshake_traffic_secret
     *
     */


    /*
     * Compute client_handshake_traffic_secret with
     *	 Derive-Secret( ., "c hs traffic", ClientHello...ServerHello )
     */

    ret = Derive_Secret( ssl, mbedtls_md_get_type( md_info ),
                        ( const unsigned char* ) ssl->handshake->handshake_secret, ( int ) mbedtls_hash_size_for_ciphersuite( suite_info ),
                        ( const unsigned char* ) "c hs traffic", strlen( "c hs traffic" ),
                        ( const unsigned char * ) hash, ( int ) mbedtls_hash_size_for_ciphersuite( suite_info ),
                        ( unsigned char * ) ssl->handshake->client_handshake_traffic_secret, ( int ) mbedtls_hash_size_for_ciphersuite( suite_info ) );

    if( ret != 0 )
    {
        MBEDTLS_SSL_DEBUG_RET( 1, "Derive_Secret( ) with client_handshake_traffic_secret: Error", ret );
        return ret;
    }

    MBEDTLS_SSL_DEBUG_MSG( 5, ( "HKDF Expand: label=[TLS 1.3, c hs traffic], requested length %d", mbedtls_hash_size_for_ciphersuite( suite_info ) ) );
    MBEDTLS_SSL_DEBUG_BUF( 5, "Secret: ", ssl->handshake->handshake_secret, mbedtls_hash_size_for_ciphersuite( suite_info ) );
    MBEDTLS_SSL_DEBUG_BUF( 5, "Hash:", hash, mbedtls_hash_size_for_ciphersuite( suite_info ) );
    MBEDTLS_SSL_DEBUG_BUF( 5, "client_handshake_traffic_secret", ssl->handshake->client_handshake_traffic_secret, mbedtls_hash_size_for_ciphersuite( suite_info ) );

    /*
     * Compute server_handshake_traffic_secret with
     *   Derive-Secret( ., "s hs traffic", ClientHello...ServerHello )
     */

    ret = Derive_Secret( ssl, mbedtls_md_get_type( md_info ),
                        ssl->handshake->handshake_secret, mbedtls_hash_size_for_ciphersuite( suite_info ),
                        ( const unsigned char* ) "s hs traffic", strlen( "s hs traffic" ),
                        hash, mbedtls_hash_size_for_ciphersuite( suite_info ),
                        ssl->handshake->server_handshake_traffic_secret, mbedtls_hash_size_for_ciphersuite( suite_info ) );

    if( ret != 0 )
    {
        MBEDTLS_SSL_DEBUG_RET( 1, "Derive_Secret( ) with server_handshake_traffic_secret: Error", ret );
        return ret;
    }

    MBEDTLS_SSL_DEBUG_MSG( 5, ( "HKDF Expand: label=[TLS 1.3, s hs traffic], requested length %d", mbedtls_hash_size_for_ciphersuite( suite_info ) ) );
    MBEDTLS_SSL_DEBUG_BUF( 5, "Secret: ", ssl->handshake->handshake_secret, mbedtls_hash_size_for_ciphersuite( suite_info ) );
    MBEDTLS_SSL_DEBUG_BUF( 5, "Hash:", hash, mbedtls_hash_size_for_ciphersuite( suite_info ) );
    MBEDTLS_SSL_DEBUG_BUF( 5, "server_handshake_traffic_secret", ssl->handshake->server_handshake_traffic_secret, mbedtls_hash_size_for_ciphersuite( suite_info ) );

    /*
     * Compute exporter_secret with
     *   DeriveSecret( Master Secret,  "exp master", ClientHello...Server Finished )
     */

    ret = Derive_Secret( ssl, mbedtls_md_get_type( md_info ),
                        ssl->handshake->master_secret, mbedtls_hash_size_for_ciphersuite( suite_info ),
                        ( const unsigned char* )"exp master", strlen( "exp master" ),
                        hash, mbedtls_hash_size_for_ciphersuite( suite_info ),
                        ssl->handshake->exporter_secret, mbedtls_hash_size_for_ciphersuite( suite_info ) );

    if( ret != 0 )
    {
        MBEDTLS_SSL_DEBUG_RET( 1, "Derive_Secret( ) with exporter_secret: Error", ret );
        return ret;
    }

    MBEDTLS_SSL_DEBUG_BUF( 5, "exporter_secret", ssl->handshake->exporter_secret, mbedtls_hash_size_for_ciphersuite( suite_info ) );

    /*
     * Compute keys to protect the handshake messages utilizing MakeTrafficKey
     */

    /* Settings for GCM, CCM, and CCM_8 */
    transform->maclen = 0;
    transform->fixed_ivlen = 4;
    transform->ivlen = cipher_info->iv_size;
    transform->keylen = cipher_info->key_bitlen / 8;

    /* Minimum length for an encrypted handshake message is
     *  - Handshake header
     *  - 1 byte for handshake type appended to the end of the message
     *  - Authentication tag ( which depends on the mode of operation )
     */
    if( transform->ciphersuite_info->cipher == MBEDTLS_CIPHER_AES_128_CCM_8 ) transform->minlen = 8;
    else transform->minlen = 16;

    /* TBD: Temporarily changed to test encrypted alert messages */
    /* transform->minlen += mbedtls_ssl_hs_hdr_len( ssl ); */

    transform->minlen += 1;

    MBEDTLS_SSL_DEBUG_MSG( 3, ( "-->>Calling makeTrafficKeys( ) with the following parameters:" ) );
    MBEDTLS_SSL_DEBUG_MSG( 3, ( "-- Hash Algorithm: %s", mbedtls_md_get_name( md_info ) ) );
    MBEDTLS_SSL_DEBUG_MSG( 3, ( "-- Handshake Traffic Secret Length: %d bytes", mbedtls_hash_size_for_ciphersuite( suite_info ) ) );
    MBEDTLS_SSL_DEBUG_MSG( 3, ( "-- Key Length: %d bytes", transform->keylen ) );
    MBEDTLS_SSL_DEBUG_MSG( 3, ( "-- IV Length: %d bytes", transform->ivlen ) );

    if( ( ret = makeTrafficKeys( mbedtls_md_get_type( md_info ),
                               ssl->handshake->client_handshake_traffic_secret,
                               ssl->handshake->server_handshake_traffic_secret,
                               mbedtls_hash_size_for_ciphersuite( suite_info ),
                               transform->keylen, transform->ivlen, traffic_keys ) ) != 0 )
    {
        MBEDTLS_SSL_DEBUG_RET( 1, "makeTrafficKeys failed", ret );
        return( ret );
    }

    /* TEST
       if( ( ret = makeTrafficKeys( mbedtls_md_get_type( md_info ),
       ssl->handshake->server_handshake_traffic_secret,
       ssl->handshake->client_handshake_traffic_secret,
       mbedtls_hash_size_for_ciphersuite( suite_info ),
       transform->keylen, transform->ivlen, traffic_keys ) ) != 0 )
       {
       MBEDTLS_SSL_DEBUG_RET( 1, "makeTrafficKeys failed", ret );
       return( ret );
       }
    */
    MBEDTLS_SSL_DEBUG_MSG( 2, ( "<= derive traffic keys" ) );

    return( 0 );
}

int incrementSequenceNumber( unsigned char *sequenceNumber, unsigned char *nonce, size_t ivlen ) {

    if( ivlen == 0 ) return( MBEDTLS_ERR_SSL_INTERNAL_ERROR );

    for ( size_t i = ivlen - 1; i > ivlen - 8; i-- ) {
        sequenceNumber[i]++;
        nonce[i] ^= ( sequenceNumber[i] - 1 ) ^ sequenceNumber[i];
        if( sequenceNumber[i] != 0 )
        {
            return ( 0 );
        }
    }

    return( MBEDTLS_ERR_SSL_COUNTER_WRAPPING );
}

#if defined(MBEDTLS_SHA256_C)
static int ssl_calc_verify_tls_sha256( mbedtls_ssl_context *ssl, unsigned char hash[32], int from )
{
    mbedtls_sha256_context sha256;
    unsigned char handshake_hash[32];
    unsigned char *verify_buffer;
    unsigned char *context_string;
    size_t context_string_len;

    mbedtls_sha256_init( &sha256 );

    MBEDTLS_SSL_DEBUG_MSG( 2, ( "=> calc verify sha256" ) );

    mbedtls_sha256_clone( &sha256, &ssl->handshake->fin_sha256 );
    mbedtls_sha256_finish( &sha256, handshake_hash );

    MBEDTLS_SSL_DEBUG_BUF( 3, "handshake hash", handshake_hash, 32 );

    /*
     * The digital signature is then computed using the signing key over the concatenation of:
     *    - 64 bytes of octet 32
     *    - The context string ( which is either "TLS 1.3, client CertificateVerify" or "TLS 1.3, server CertificateVerify" )
     *    - A single 0 byte which servers as the separator
     *    - The content to be signed, which is Hash( Handshake Context + Certificate ) + Hash( resumption_context )
     *
     */

    if( from == MBEDTLS_SSL_IS_CLIENT )
    {
        context_string_len = strlen( "TLS 1.3, client CertificateVerify" );
        context_string = mbedtls_calloc( context_string_len,1 );

        if( context_string == NULL )
        {
            MBEDTLS_SSL_DEBUG_MSG( 1, ( "malloc failed in ssl_calc_verify_tls_sha256( )" ) );
            return( MBEDTLS_ERR_SSL_ALLOC_FAILED );
        }
        memcpy( context_string, "TLS 1.3, client CertificateVerify", context_string_len );
    }
    else /* from == MBEDTLS_SSL_IS_SERVER */
    {
        context_string_len = strlen( "TLS 1.3, server CertificateVerify" );
        context_string = mbedtls_calloc( context_string_len,1 );
        if( context_string == NULL )
        {
            MBEDTLS_SSL_DEBUG_MSG( 1, ( "malloc failed in ssl_calc_verify_tls_sha256( )" ) );
            return( MBEDTLS_ERR_SSL_ALLOC_FAILED );
        }
        memcpy( context_string, "TLS 1.3, server CertificateVerify", context_string_len );
    }

    verify_buffer = mbedtls_calloc( 64 + context_string_len + 1 + 32 + 32,1 );

    if( verify_buffer == NULL )
    {
        MBEDTLS_SSL_DEBUG_MSG( 1, ( "malloc failed in ssl_calc_verify_tls_sha256( )" ) );
        mbedtls_free( context_string );
        return( MBEDTLS_ERR_SSL_ALLOC_FAILED );
    }

    memset( verify_buffer, 32, 64 );
    memcpy( verify_buffer + 64, context_string, context_string_len );
    verify_buffer[64 + context_string_len] = 0x0;
    memcpy( verify_buffer + 64 + context_string_len + 1, handshake_hash, 32 );

    MBEDTLS_SSL_DEBUG_BUF( 3, "verify buffer", verify_buffer, 64 + context_string_len + 1 + 32 );

    mbedtls_sha256( verify_buffer, 64 + context_string_len + 1 + 32, hash, 0 /* for SHA-256 instead of SHA-224 */ );

    MBEDTLS_SSL_DEBUG_BUF( 3, "verify hash", hash, 32 );

    MBEDTLS_SSL_DEBUG_MSG( 2, ( "<= calc verify" ) );

    mbedtls_sha256_free( &sha256 );
    mbedtls_free( verify_buffer );
    mbedtls_free( context_string );

    return 0;
}
#endif /* MBEDTLS_SHA256_C */

#if defined(MBEDTLS_SHA512_C)
static int ssl_calc_verify_tls_sha384( mbedtls_ssl_context *ssl, unsigned char hash[48], int from )
{
    mbedtls_sha512_context sha384;
    unsigned char handshake_hash[48];
    unsigned char *verify_buffer;
    unsigned char *context_string;
    size_t context_string_len;

    mbedtls_sha512_init( &sha384 );
    mbedtls_sha512_starts( &sha384, 1 /* = use SHA384 */ );

    MBEDTLS_SSL_DEBUG_MSG( 2, ( "=> calc verify sha384" ) );

    mbedtls_sha512_clone( &sha384, &ssl->handshake->fin_sha512 );
    mbedtls_sha512_finish( &sha384, handshake_hash );

    MBEDTLS_SSL_DEBUG_BUF( 3, "handshake hash", handshake_hash, 48 );

    /*
     * The digital signature is then computed using the signing key over the concatenation of:
     *    - 64 bytes of octet 32
     *    - The context string ( which is either "TLS 1.3, client CertificateVerify" or "TLS 1.3, server CertificateVerify" )
     *    - A single 0 byte which servers as the separator
     *    - The content to be signed, which is Hash( Handshake Context + Certificate ) + Hash( resumption_context )
     *
     */

    if( from == MBEDTLS_SSL_IS_CLIENT )
    {
        context_string_len = strlen( "TLS 1.3, client CertificateVerify" );
        context_string = mbedtls_calloc( context_string_len, 1 );

        if( context_string == NULL )
        {
            MBEDTLS_SSL_DEBUG_MSG( 1, ( "malloc failed in ssl_calc_verify_tls_sha384( )" ) );
            return( MBEDTLS_ERR_SSL_ALLOC_FAILED );
        }
        memcpy( context_string, "TLS 1.3, client CertificateVerify", context_string_len );
    }
    else
    { /* from == MBEDTLS_SSL_IS_SERVER */
        context_string_len = strlen( "TLS 1.3, server CertificateVerify" );
        context_string = mbedtls_calloc( context_string_len, 1 );
        if( context_string == NULL )
        {
            MBEDTLS_SSL_DEBUG_MSG( 1, ( "malloc failed in ssl_calc_verify_tls_sha384( )" ) );
            return( MBEDTLS_ERR_SSL_ALLOC_FAILED );
        }
        memcpy( context_string, "TLS 1.3, server CertificateVerify", context_string_len );
    }

    verify_buffer = mbedtls_calloc( 64 + context_string_len + 1 + 48 + 48, 1 );

    if( verify_buffer == NULL )
    {
        MBEDTLS_SSL_DEBUG_MSG( 1, ( "malloc failed in ssl_calc_verify_tls_sha384( )" ) );
        mbedtls_free( context_string );
        return( MBEDTLS_ERR_SSL_ALLOC_FAILED );
    }

    memset( verify_buffer, 32, 64 );
    memcpy( verify_buffer + 64, context_string, context_string_len );
    verify_buffer[64 + context_string_len] = 0x0;
    memcpy( verify_buffer + 64 + context_string_len + 1, handshake_hash, 48 );

    MBEDTLS_SSL_DEBUG_BUF( 3, "verify buffer", verify_buffer, 64 + context_string_len + 1 + 48 );

    mbedtls_sha512( verify_buffer, 64 + context_string_len + 1 + 48, hash, 1 /* for SHA-384 */ );

    MBEDTLS_SSL_DEBUG_BUF( 3, "verify hash", hash, 48 );

    MBEDTLS_SSL_DEBUG_MSG( 2, ( "<= calc verify" ) );

    mbedtls_sha512_free( &sha384 );
    mbedtls_free( verify_buffer );
    mbedtls_free( context_string );

    return 0;
}
#endif /* MBEDTLS_SHA512_C */


/* mbedtls_ssl_derive_master_secret( )
 *
 * Generates the keys based on the TLS 1.3 key hierachy:
 *
 *     0
 *     |
 *     v
 *     PSK ->  HKDF-Extract = Early Secret
 *     |
 *     v
 *     Derive-Secret( ., "derived", "" )
 *     |
 *     v
 *     ( EC )DHE -> HKDF-Extract = Handshake Secret
 *     |
 *     v
 *     Derive-Secret( ., "derived", "" )
 *     |
 *     v
 *     0 -> HKDF-Extract = Master Secret
 *
 */
int mbedtls_ssl_derive_master_secret( mbedtls_ssl_context *ssl ) {

#if defined(MBEDTLS_SHA256_C) && !defined(MBEDTLS_SHA512_C)
    unsigned char salt[32];
    unsigned char ECDHE[32];
    unsigned char null_ikm[32];
    unsigned char intermediary_secret[32];
#else /* MBEDTLS_SHA512_C */
    unsigned char salt[64];
    unsigned char ECDHE[66];
    unsigned char null_ikm[64];
    unsigned char intermediary_secret[64];
#endif

#if defined(MBEDTLS_SHA256_C)
    /* SHA256 hash of "" string of length 0. */
    static const unsigned char NULL_HASH_SHA256[32] =
	{ 0xe3, 0xb0, 0xc4, 0x42, 0x98, 0xfc, 0x1c, 0x14, 0x9a, 0xfb, 0xf4, 0xc8, 0x99, 0x6f, 0xb9, 0x24, 0x27, 0xae, 0x41, 0xe4, 0x64, 0x9b, 0x93, 0x4c, 0xa4, 0x95, 0x99, 0x1b, 0x78, 0x52, 0xb8, 0x55 };
#endif /* MBEDTLS_SHA256_C */

#if defined(MBEDTLS_SHA512_C)
    /* SHA384 hash of "" string of length 0. */
    static const unsigned char NULL_HASH_SHA384[48] =
	{ 0x38, 0xb0, 0x60, 0xa7, 0x51, 0xac, 0x96, 0x38, 0x4c, 0xd9, 0x32, 0x7e, 0xb1, 0xb1, 0xe3, 0x6a, 0x21, 0xfd, 0xb7, 0x11, 0x14, 0xbe, 0x07, 0x43, 0x4c, 0x0c, 0xc7, 0xbf, 0x63, 0xf6, 0xe1, 0xda, 0x27, 0x4e, 0xde, 0xbf, 0xe7, 0x6f, 0x65, 0xfb, 0xd5, 0x1a, 0xd2, 0xf1, 0x48, 0x98, 0xb9, 0x5b };
#endif /* MBEDTLS_SHA512_C */

    size_t ECDHE_len;
    int ret = 0;
    const mbedtls_md_info_t *md;
    const mbedtls_ssl_ciphersuite_t *suite_info;
    unsigned char *psk;
    size_t psk_len;
    unsigned char *padbuf;
    unsigned int psk_allocated = 0;
    int hash_size;

#if defined(MBEDTLS_KEY_EXCHANGE__SOME__PSK_ENABLED)
    psk = ssl->conf->psk;
    psk_len = ssl->conf->psk_len;
#endif /* MBEDTLS_KEY_EXCHANGE__SOME__PSK_ENABLED */

    if( ssl->transform_in == NULL )
    {
        MBEDTLS_SSL_DEBUG_MSG( 1, ( "transform_in == NULL, mbedtls_ssl_derive_master_secret failed" ) );
        return( MBEDTLS_ERR_SSL_INTERNAL_ERROR );
    }

    if( ssl->session_negotiate == NULL )
    {
        MBEDTLS_SSL_DEBUG_MSG( 1, ( "session_negotiate == NULL, mbedtls_ssl_derive_master_secret failed" ) );
        return( MBEDTLS_ERR_SSL_INTERNAL_ERROR );
    }

    md = mbedtls_md_info_from_type( ssl->transform_in->ciphersuite_info->mac );
    if( md == NULL )
    {
        MBEDTLS_SSL_DEBUG_MSG( 1, ( "md == NULL, mbedtls_ssl_derive_master_secret failed" ) );
        return( MBEDTLS_ERR_SSL_INTERNAL_ERROR );
    }

    suite_info = mbedtls_ssl_ciphersuite_from_id( ssl->session_negotiate->ciphersuite );
    if( suite_info == NULL )
    {
        MBEDTLS_SSL_DEBUG_MSG( 1, ( "suite_info == NULL, mbedtls_ssl_derive_master_secret failed" ) );
        return( MBEDTLS_ERR_SSL_INTERNAL_ERROR );
    }

    /* Determine hash size */
    hash_size = mbedtls_hash_size_for_ciphersuite( suite_info );
    if( hash_size == -1 )
    {
        MBEDTLS_SSL_DEBUG_MSG( 1, ( "mbedtls_hash_size_for_ciphersuite( ) failed" ) );
        return( MBEDTLS_ERR_SSL_INTERNAL_ERROR );
    }

#if defined(MBEDTLS_KEY_EXCHANGE__SOME__PSK_ENABLED)
    /* If the psk callback was called, use its result */
    if( ( ssl->handshake->psk != NULL ) &&
        ( ssl->session_negotiate->key_exchange == MBEDTLS_KEY_EXCHANGE_PSK ||
         ssl->session_negotiate->key_exchange == MBEDTLS_KEY_EXCHANGE_ECDHE_PSK ) )
    {
        psk = ssl->handshake->psk;
        psk_len = ssl->handshake->psk_len;
    }
#endif /* MBEDTLS_KEY_EXCHANGE__SOME__PSK_ENABLED */
#if defined(MBEDTLS_KEY_EXCHANGE_ECDHE_ECDSA_ENABLED)
    if( ssl->session_negotiate->key_exchange == MBEDTLS_KEY_EXCHANGE_ECDHE_ECDSA )
    {

        /* If we are not using a PSK-based ciphersuite then the
         * psk identity is set to a 0 vector.
         */

        psk = mbedtls_calloc( hash_size,1 );
        if( psk == NULL )
        {
            MBEDTLS_SSL_DEBUG_MSG( 1, ( "malloc for psk == NULL, mbedtls_ssl_derive_master_secret failed" ) );
            return( MBEDTLS_ERR_SSL_INTERNAL_ERROR );
        }
        psk_allocated = 1;
        memset( psk, 0x0, hash_size );
        psk_len = hash_size;
    }
#endif /* MBEDTLS_KEY_EXCHANGE_ECDHE_ECDSA_ENABLED */

    /* We point the padbuf variable to the appropriate constant */
    if( hash_size == 32 )
    {
#if defined(MBEDTLS_SHA256_C)
        padbuf = ( unsigned char* ) NULL_HASH_SHA256;
#else
        MBEDTLS_SSL_DEBUG_MSG( 1, ( "MBEDTLS_SHA256_C not set but ciphersuite with SHA256 negotiated" ) );
        if( psk_allocated == 1 ) mbedtls_free( psk );
        return( MBEDTLS_ERR_SSL_INTERNAL_ERROR );
#endif /* MBEDTLS_SHA256_C */
    } else
	if( hash_size == 48 )
        {
#if defined(MBEDTLS_SHA512_C)
            padbuf = ( unsigned char* ) NULL_HASH_SHA384;
#else
            MBEDTLS_SSL_DEBUG_MSG( 1, ( "MBEDTLS_SHA512_C not set but ciphersuite with SHA384 negotiated" ) );
            if( psk_allocated == 1 ) mbedtls_free( psk );
            return( MBEDTLS_ERR_SSL_INTERNAL_ERROR );
#endif /* MBEDTLS_SHA512_C */
	}
	else
	{
            MBEDTLS_SSL_DEBUG_MSG( 1, ( "unknown ciphersuite hash size, mbedtls_ssl_derive_master_secret failed" ) );
            if( psk_allocated == 1 ) mbedtls_free( psk );
            return( MBEDTLS_ERR_SSL_INTERNAL_ERROR );
	}

    /*
     * Compute Early Secret with HKDF-Extract( 0, PSK )
     */

    memset( salt, 0x0, hash_size );
    ret = mbedtls_hkdf_extract( md, salt, hash_size, psk, psk_len, ssl->handshake->early_secret );

    if( ret != 0 )
    {
        MBEDTLS_SSL_DEBUG_RET( 1, "mbedtls_hkdf_extract( ) with early_secret", ret );
        if( psk_allocated == 1 ) mbedtls_free( psk );
        return ret;
    }

    MBEDTLS_SSL_DEBUG_MSG( 5, ( "HKDF Extract -- early_secret" ) );
    MBEDTLS_SSL_DEBUG_BUF( 5, "Salt", salt, hash_size );
    MBEDTLS_SSL_DEBUG_BUF( 5, "Input", psk, psk_len );
    MBEDTLS_SSL_DEBUG_BUF( 5, "Output", ssl->handshake->early_secret, hash_size );

    /*
     * Derive-Secret( ., "derived", "" )
     */
/*
  if( mbedtls_hash_size_for_ciphersuite( suite_info ) == 32 ) {
  #if defined(MBEDTLS_SHA256_C)
  mbedtls_sha256( ( const unsigned char* ) "", 0, padbuf, 0 );
  #else
  MBEDTLS_SSL_DEBUG_MSG( 1, ( "MBEDTLS_SHA256_C not set but ciphersuite with SHA256 negotiated" ) );
  return( MBEDTLS_ERR_SSL_INTERNAL_ERROR );
  #endif
  }

  if( mbedtls_hash_size_for_ciphersuite( suite_info ) == 48 ) {
  #if defined(MBEDTLS_SHA512_C)
  mbedtls_sha512( ( const unsigned char* ) "", 0, padbuf, 1 );
  #else
  MBEDTLS_SSL_DEBUG_MSG( 1, ( "MBEDTLS_SHA512_C not set but ciphersuite with SHA384 negotiated" ) );
  return( MBEDTLS_ERR_SSL_INTERNAL_ERROR );
  #endif
  }
*/

    ret = Derive_Secret( ssl, ssl->transform_in->ciphersuite_info->mac,
                        ssl->handshake->early_secret, hash_size,
                        ( const unsigned char* )"derived", strlen( "derived" ),
                        padbuf, hash_size,
                        intermediary_secret, hash_size );

    if( ret != 0 )
    {
        MBEDTLS_SSL_DEBUG_RET( 1, "Derive-Secret( ., 'derived', '' ): Error", ret );
        if( psk_allocated == 1 ) mbedtls_free( psk );
        return ret;
    }

    /*
     * Compute Handshake Secret with HKDF-Extract( Intermediary Secret, ECDHE )
     */

#if defined(MBEDTLS_KEY_EXCHANGE__SOME__ECDHE_ENABLED)
    if( ( ssl->session_negotiate->key_exchange == MBEDTLS_KEY_EXCHANGE_ECDHE_PSK ) ||
        ( ssl->session_negotiate->key_exchange == MBEDTLS_KEY_EXCHANGE_ECDHE_ECDSA ) ){

        if( ( ret = mbedtls_ecdh_calc_secret( &ssl->handshake->ecdh_ctx[ssl->handshake->ecdh_ctx_selected],
                                            &ECDHE_len,
                                            ECDHE,
                                            sizeof( ECDHE ),
                                            ssl->conf->f_rng, ssl->conf->p_rng ) ) != 0 )
        {
            MBEDTLS_SSL_DEBUG_RET( 1, "mbedtls_ecdh_calc_secret", ret );
            if( psk_allocated == 1 ) mbedtls_free( psk );
            return( ret );
        }

        MBEDTLS_SSL_DEBUG_MPI( 3, "ECDHE:", &ssl->handshake->ecdh_ctx[ssl->handshake->ecdh_ctx_selected].z );

    } else
#endif /* MBEDTLS_KEY_EXCHANGE__SOME__ECDHE_ENABLED */
#if defined(MBEDTLS_KEY_EXCHANGE__SOME__PSK_ENABLED)
	if( ssl->session_negotiate->key_exchange == MBEDTLS_KEY_EXCHANGE_PSK )
        {
            memset( ECDHE, 0x0, hash_size );
            MBEDTLS_SSL_DEBUG_BUF( 3, "ECDHE", ECDHE, hash_size );
            ECDHE_len=hash_size;
	} else
#endif	/* MBEDTLS_KEY_EXCHANGE__SOME__PSK_ENABLED */
        {
            MBEDTLS_SSL_DEBUG_MSG( 1, ( "Unsupported key exchange -- mbedtls_ssl_derive_master_secret failed." ) );
            if( psk_allocated == 1 ) mbedtls_free( psk );
            return( MBEDTLS_ERR_SSL_BAD_HS_SERVER_HELLO );
	}

    ret = mbedtls_hkdf_extract( md, intermediary_secret, hash_size,
                               ECDHE, ECDHE_len, ssl->handshake->handshake_secret );

    if( ret != 0 )
    {
        MBEDTLS_SSL_DEBUG_RET( 1, "mbedtls_hkdf_extract( ) with handshake_secret: Error", ret );
        if( psk_allocated == 1 ) mbedtls_free( psk );
        return ret;
    }

    MBEDTLS_SSL_DEBUG_MSG( 5, ( "HKDF Extract -- handshake_secret" ) );
    MBEDTLS_SSL_DEBUG_BUF( 5, "Salt", intermediary_secret, hash_size );
    MBEDTLS_SSL_DEBUG_BUF( 5, "Input ( ECDHE )", ECDHE, hash_size );
    MBEDTLS_SSL_DEBUG_BUF( 5, "Output", ssl->handshake->handshake_secret, hash_size );

    /*
     * Derive-Secret( ., "derived", "" )
     */

    ret = Derive_Secret( ssl, ssl->transform_in->ciphersuite_info->mac,
                        ssl->handshake->handshake_secret, hash_size,
                        ( const unsigned char* )"derived", strlen( "derived" ),
                        padbuf, hash_size,
                        intermediary_secret, hash_size );

    if( ret != 0 )
    {
        MBEDTLS_SSL_DEBUG_RET( 1, "Derive-Secret( ., 'derived', '' ): Error", ret );
        if( psk_allocated == 1 ) mbedtls_free( psk );
        return ret;
    }

    /*
     * Compute Master Secret with HKDF-Extract( Intermediary Secret, 0 )
     */

    memset( null_ikm, 0x0, hash_size );

    ret = mbedtls_hkdf_extract( md, intermediary_secret, hash_size,
                               null_ikm, hash_size, ssl->handshake->master_secret );

    if( ret != 0 )
    {
        MBEDTLS_SSL_DEBUG_RET( 1, "mbedtls_hkdf_extract( ) with master_secret: Error %d.", ret );
        if( psk_allocated == 1 ) mbedtls_free( psk );
        return ret;
    }

    MBEDTLS_SSL_DEBUG_MSG( 5, ( "HKDF Extract -- master_secret" ) );
    MBEDTLS_SSL_DEBUG_BUF( 5, "Salt", intermediary_secret, hash_size );
    MBEDTLS_SSL_DEBUG_BUF( 5, "Input", null_ikm, hash_size );
    MBEDTLS_SSL_DEBUG_BUF( 5, "Output", ssl->handshake->master_secret, hash_size );

    if( psk_allocated == 1 ) mbedtls_free( psk );
    return( 0 );
}



/*
 *
 * STATE HANDLING: CertificateVerify
 *
 */

/*
 * Overview
 */

/* Main entry point: orchestrates the other functions. */
int ssl_certificate_verify_process( mbedtls_ssl_context* ssl );

/* Coordinate: Check whether a certificate verify message should be sent.
 * Returns a negative value on failure, and otherwise
 * - SSL_CERTIFICATE_VERIFY_SKIP
 * - SSL_CERTIFICATE_VERIFY_SEND
 * to indicate if the CertificateVerify message should be sent or not.
 */
#define SSL_CERTIFICATE_VERIFY_SKIP 0
#define SSL_CERTIFICATE_VERIFY_SEND 1
static int ssl_certificate_verify_coordinate( mbedtls_ssl_context* ssl );
#if defined(MBEDTLS_KEY_EXCHANGE_ECDHE_ECDSA_ENABLED)
static int ssl_certificate_verify_write( mbedtls_ssl_context* ssl,
                                        unsigned char* buf,
                                        size_t buflen,
                                        size_t* olen );
#endif /* MBEDTLS_KEY_EXCHANGE_ECDHE_ECDSA_ENABLED */
static int ssl_certificate_verify_postprocess( mbedtls_ssl_context* ssl );

/*
 * Implementation
 */

int ssl_certificate_verify_process( mbedtls_ssl_context* ssl )
{
    int ret = 0;
    MBEDTLS_SSL_DEBUG_MSG( 2, ( "=> write certificate verify" ) );

    /* Coordination step: Check if we need to send a CertificateVerify */
    MBEDTLS_SSL_PROC_CHK( ssl_certificate_verify_coordinate( ssl ) );

#if defined(MBEDTLS_KEY_EXCHANGE_ECDHE_ECDSA_ENABLED)
    if( ret == SSL_CERTIFICATE_VERIFY_SEND )
    {
        /* Make sure we can write a new message. */
        MBEDTLS_SSL_PROC_CHK( mbedtls_ssl_flush_output( ssl ) );

        /* Prepare CertificateVerify message in output buffer. */
        MBEDTLS_SSL_PROC_CHK( ssl_certificate_verify_write( ssl, ssl->out_msg,
                                                          MBEDTLS_SSL_MAX_CONTENT_LEN,
                                                          &ssl->out_msglen ) );

        ssl->out_msgtype = MBEDTLS_SSL_MSG_HANDSHAKE;
        ssl->out_msg[0] = MBEDTLS_SSL_HS_CERTIFICATE_VERIFY;

        /* Update state */
        MBEDTLS_SSL_PROC_CHK( ssl_certificate_verify_postprocess( ssl ) );

        /* Dispatch message */
        MBEDTLS_SSL_PROC_CHK( mbedtls_ssl_write_record( ssl ) );

        /* NOTE: With the new messaging layer, the postprocessing
         *       step might come after the dispatching step if the
         *       latter doesn't send the message immediately.
         *       At the moment, we must do the postprocessing
         *       prior to the dispatching because if the latter
         *       returns WANT_WRITE, we want the handshake state
         *       to be updated in order to not enter
         *       this function again on retry.
         *
         *       Further, once the two calls can be re-ordered, the two
         *       calls to ssl_certificate_verify_postprocess( ) can be
         *       consolidated. */
    }
    else
#endif /* MBEDTLS_KEY_EXCHANGE_ECDHE_ECDSA_ENABLED */
        if( ret == SSL_CERTIFICATE_VERIFY_SKIP )
        {
            MBEDTLS_SSL_DEBUG_MSG( 2, ( "<= skip write certificate verify" ) );

            /* Update state */
            MBEDTLS_SSL_PROC_CHK( ssl_certificate_verify_postprocess( ssl ) );
        }
        else
        {
            MBEDTLS_SSL_DEBUG_MSG( 1, ( "should never happen" ) );
            return( MBEDTLS_ERR_SSL_INTERNAL_ERROR );
        }

cleanup:

    MBEDTLS_SSL_DEBUG_MSG( 2, ( "<= write certificate verify" ) );
    return( ret );
}

static int ssl_certificate_verify_coordinate( mbedtls_ssl_context* ssl )
{
    int have_own_cert = 1;

    if( ssl->session_negotiate->key_exchange != MBEDTLS_KEY_EXCHANGE_ECDHE_ECDSA )
    {
        MBEDTLS_SSL_DEBUG_MSG( 2, ( "<= skip write certificate verify" ) );
        return( SSL_CERTIFICATE_VERIFY_SKIP );
    }

#if !defined(MBEDTLS_KEY_EXCHANGE_ECDHE_ECDSA_ENABLED)
    MBEDTLS_SSL_DEBUG_MSG( 1, ( "should never happen" ) );
    return( MBEDTLS_ERR_SSL_INTERNAL_ERROR );
#else
    if( mbedtls_ssl_own_cert( ssl ) == NULL ) have_own_cert = 0;

    if( ssl->conf->endpoint == MBEDTLS_SSL_IS_CLIENT )
    {
        if( ssl->client_auth == 0 || have_own_cert == 0 || ssl->conf->authmode == MBEDTLS_SSL_VERIFY_NONE )
        {
            MBEDTLS_SSL_DEBUG_MSG( 2, ( "<= skip write certificate verify" ) );
            return( 0 );
        }
    }

    if( have_own_cert == 0 && ssl->client_auth == 1 && ssl->conf->authmode != MBEDTLS_SSL_VERIFY_NONE )
    {
        MBEDTLS_SSL_DEBUG_MSG( 1, ( "got no certificate" ) );
        return( MBEDTLS_ERR_SSL_PRIVATE_KEY_REQUIRED );
    }

    /*
     * Check whether the signature scheme corresponds to the key we are using
     */
    if( mbedtls_ssl_sig_from_pk( mbedtls_ssl_own_key( ssl ) ) != MBEDTLS_SSL_SIG_ECDSA )
    {
        MBEDTLS_SSL_DEBUG_MSG( 1, ( "Certificate Verify: Only ECDSA signature algorithm is currently supported." ) );
        return( MBEDTLS_ERR_SSL_BAD_HS_CERTIFICATE_VERIFY );
    }

    /*
     * Check whether the signature scheme corresponds to the hash algorithm of the negotiated ciphersuite
     * TBD: Double-check whether this is really a good approach.

     if( ( ssl->handshake->signature_scheme == SIGNATURE_ECDSA_SECP256r1_SHA256 ) && ( ciphersuite_info->hash != MBEDTLS_MD_SHA256 ) ) {
     MBEDTLS_SSL_DEBUG_MSG( 1, ( "Certificate Verify: SIGNATURE_ECDSA_SECP256r1_SHA256 only matches with MBEDTLS_MD_SHA256." ) );
     return( MBEDTLS_ERR_SSL_BAD_HS_CERTIFICATE_VERIFY );
     }
     else if( ( ssl->handshake->signature_scheme == SIGNATURE_ECDSA_SECP384r1_SHA384 ) && ( ciphersuite_info->hash != MBEDTLS_MD_SHA384 ) ) {
     MBEDTLS_SSL_DEBUG_MSG( 1, ( "Certificate Verify: SIGNATURE_ECDSA_SECP384r1_SHA384 only matches with MBEDTLS_MD_SHA384." ) );
     return( MBEDTLS_ERR_SSL_BAD_HS_CERTIFICATE_VERIFY );
     }
     else if( ( ssl->handshake->signature_scheme == SIGNATURE_ECDSA_SECP521r1_SHA512 ) && ( ciphersuite_info->hash != MBEDTLS_MD_SHA512 ) ) {
     MBEDTLS_SSL_DEBUG_MSG( 1, ( "Certificate Verify: SIGNATURE_ECDSA_SECP521r1_SHA512 only matches with MBEDTLS_MD_SHA512." ) );
     return( MBEDTLS_ERR_SSL_BAD_HS_CERTIFICATE_VERIFY );
     }
    */

    return( SSL_CERTIFICATE_VERIFY_SEND );
#endif /* MBEDTLS_KEY_EXCHANGE_ECDHE_ECDSA_ENABLED */
}


#if defined(MBEDTLS_KEY_EXCHANGE_ECDHE_ECDSA_ENABLED)
static int ssl_certificate_verify_write( mbedtls_ssl_context* ssl,
                                        unsigned char* buf,
                                        size_t buflen,
                                        size_t* olen )
{
    int ret;
    const mbedtls_ssl_ciphersuite_t* ciphersuite_info = ssl->transform_negotiate->ciphersuite_info;
    size_t n = 0, offset = 0;

    unsigned char hash[MBEDTLS_MD_MAX_SIZE];
    unsigned char* hash_start = hash;
    unsigned int hashlen;

    /* TODO: Add bounds checks! Only then remove the next line. */
    ((void) buflen);

    /*
     * Make a signature of the handshake transcript
     */
    ret = ssl->handshake->calc_verify( ssl, hash, ssl->conf->endpoint );

    if( ret != 0 )
    {
        MBEDTLS_SSL_DEBUG_RET( 1, "calc_verify", ret );
        return( ret );
    }

    /*
     *  struct {
     *    SignatureScheme algorithm;
     *    opaque signature<0..2^16-1>;
     *  } CertificateVerify;
     */

    /* The algorithm used for computing the hash above must
     * correspond to the algorithm indicated in the signature_scheme below.
     *
     * TBD: ssl->handshake->signature_scheme should already contain the correct value
     *      based on the parsing of the ClientHello / transmission of the ServerHello
     *      message.
     */

    switch ( ciphersuite_info->mac ) {
	case MBEDTLS_MD_SHA256: ssl->handshake->signature_scheme = SIGNATURE_ECDSA_SECP256r1_SHA256; break;
	case MBEDTLS_MD_SHA384: ssl->handshake->signature_scheme = SIGNATURE_ECDSA_SECP384r1_SHA384;  break;
	case MBEDTLS_MD_SHA512: ssl->handshake->signature_scheme = SIGNATURE_ECDSA_SECP521r1_SHA512;  break;
	default: MBEDTLS_SSL_DEBUG_MSG( 1, ( "Certificate Verify: Unknown hash algorithm." ) );
            return( MBEDTLS_ERR_SSL_BAD_HS_CERTIFICATE_VERIFY );
    }

    buf[4] = ( unsigned char )( ( ssl->handshake->signature_scheme >> 8 ) & 0xFF );
    buf[5] = ( unsigned char )( ( ssl->handshake->signature_scheme ) & 0xFF );

    /* Info from ssl->transform_negotiate->ciphersuite_info->mac will be used instead */
    hashlen = 0;
    offset = 2;

    if( ( ret = mbedtls_pk_sign( mbedtls_ssl_own_key( ssl ), ciphersuite_info->mac, hash_start, hashlen,
                               buf + 6 + offset, &n,
                               ssl->conf->f_rng, ssl->conf->p_rng ) ) != 0 )
    {
        MBEDTLS_SSL_DEBUG_RET( 1, "mbedtls_pk_sign", ret );
        return( ret );
    }

    buf[4 + offset] = ( unsigned char )( n >> 8 );
    buf[5 + offset] = ( unsigned char )( n );

    *olen = 6 + n + offset;

    return( ret );
}
#endif /* MBEDTLS_KEY_EXCHANGE_ECDHE_ECDSA_ENABLED */

static int ssl_certificate_verify_postprocess( mbedtls_ssl_context* ssl )
{
    if( ssl->conf->endpoint == MBEDTLS_SSL_IS_CLIENT )
    {

#if defined(MBEDTLS_SSL_PROTO_DTLS)
        if( ssl->conf->transport == MBEDTLS_SSL_TRANSPORT_DATAGRAM )
            mbedtls_ack_add_record( ssl, MBEDTLS_SSL_HS_CERTIFICATE_VERIFY, MBEDTLS_SSL_ACK_RECORDS_SENT );
#endif /* MBEDTLS_SSL_PROTO_DTLS */

#if defined(MBEDTLS_COMPATIBILITY_MODE)
        mbedtls_ssl_handshake_set_state( ssl, MBEDTLS_SSL_CLIENT_CCS_BEFORE_FINISHED );
#else
        mbedtls_ssl_handshake_set_state( ssl, MBEDTLS_SSL_CLIENT_FINISHED );
#endif /* MBEDTLS_COMPATIBILITY_MODE */
    }
    else
    {
        mbedtls_ssl_handshake_set_state( ssl, MBEDTLS_SSL_SERVER_FINISHED );
    }
    return( 0 );
}

/*
 *
 * STATE HANDLING: Read CertificateVerify
 *
 */

/*
 * Overview
 */

/* Main entry point; orchestrates the other functions */
int ssl_read_certificate_verify_process( mbedtls_ssl_context* ssl );

/* Coordinate: Check whether a certificate verify message is expected.
 * Returns a negative value on failure, and otherwise
 * - SSL_CERTIFICATE_VERIFY_SKIP
 * - SSL_CERTIFICATE_VERIFY_READ
 * to indicate if the CertificateVerify message should be present or not.
 */
#define SSL_CERTIFICATE_VERIFY_SKIP 0
#define SSL_CERTIFICATE_VERIFY_READ 1
static int ssl_read_certificate_verify_coordinate( mbedtls_ssl_context* ssl );

#if defined(MBEDTLS_KEY_EXCHANGE__WITH_CERT__ENABLED)
/* Parse and validate CertificateVerify message
 *
 * Note: The size of the hash buffer is assumed to be large enough to
 *       hold the transcript given the selected hash algorithm.
 *       No bounds-checking is done inside the function.
 */
static int ssl_read_certificate_verify_parse( mbedtls_ssl_context* ssl,
                                             unsigned char const* buf,
                                             size_t buflen,
                                             unsigned char const* hash,
                                             size_t hashlen );
#endif /* MBEDTLS_KEY_EXCHANGE__WITH_CERT__ENABLED */

/* Update handshake state machine */
static int ssl_read_certificate_verify_postprocess( mbedtls_ssl_context* ssl );

/*
 * Implementation
 */

int ssl_read_certificate_verify_process( mbedtls_ssl_context* ssl )
{
    int ret;
    unsigned char hash[MBEDTLS_MD_MAX_SIZE];
    MBEDTLS_SSL_DEBUG_MSG( 2, ( "=> parse certificate verify" ) );

    /* Coordination step */

    MBEDTLS_SSL_PROC_CHK( ssl_read_certificate_verify_coordinate( ssl ) );

#if defined(MBEDTLS_KEY_EXCHANGE__WITH_CERT__ENABLED)
    if( ret == SSL_CERTIFICATE_VERIFY_READ )
    {
        /* Need to calculate the hash of the transcript first
         * before reading the message since otherwise it gets
         *included in the transcript
         */
        if( ssl->conf->endpoint == MBEDTLS_SSL_IS_SERVER )
            ssl->handshake->calc_verify( ssl, hash, MBEDTLS_SSL_IS_CLIENT );
        else
            ssl->handshake->calc_verify( ssl, hash, MBEDTLS_SSL_IS_SERVER );

        /* Read message */
        if( ( ret = mbedtls_ssl_read_record( ssl ) ) != 0 )
        {
            MBEDTLS_SSL_DEBUG_RET( 1, ( "mbedtls_ssl_read_record_layer" ), ret );
            return( ret );
        }

        if( ssl->in_msgtype != MBEDTLS_SSL_MSG_HANDSHAKE ||
            ssl->in_msg[0] != MBEDTLS_SSL_HS_CERTIFICATE_VERIFY )
        {
            MBEDTLS_SSL_DEBUG_MSG( 1, ( "bad certificate verify message" ) );
            return( MBEDTLS_ERR_SSL_BAD_HS_CERTIFICATE_VERIFY );
        }

        /* Process the message contents */

        MBEDTLS_SSL_PROC_CHK( ssl_read_certificate_verify_parse( ssl, ssl->in_msg,
                                                               ssl->in_hslen, ( unsigned char const* ) &hash, MBEDTLS_MD_MAX_SIZE ) );
    }
    else
#endif /* MBEDTLS_KEY_EXCHANGE__WITH_CERT__ENABLED */
        if( ret == SSL_CERTIFICATE_VERIFY_SKIP )
        {
            MBEDTLS_SSL_DEBUG_MSG( 2, ( "<= skip parse certificate verify" ) );
        }
        else
        {
            MBEDTLS_SSL_DEBUG_MSG( 1, ( "should never happen" ) );
            return( MBEDTLS_ERR_SSL_INTERNAL_ERROR );
        }

    /* Update state machine and handshake checksum state.
     *
     * The manual update of the checksum state only needs to be
     * done manually here because we couldn't have it done automatically
     * when reading the message.
     */
    MBEDTLS_SSL_PROC_CHK( ssl_read_certificate_verify_postprocess( ssl ) );

cleanup:

    MBEDTLS_SSL_DEBUG_MSG( 2, ( "<= parse certificate verify" ) );
    return( ret );
}


static int ssl_read_certificate_verify_coordinate( mbedtls_ssl_context* ssl )
{
    if( ssl->session_negotiate->key_exchange != MBEDTLS_KEY_EXCHANGE_ECDHE_ECDSA )
    {
        return( SSL_CERTIFICATE_VERIFY_SKIP );
    }

#if !defined(MBEDTLS_KEY_EXCHANGE__WITH_CERT__ENABLED)
    MBEDTLS_SSL_DEBUG_MSG( 1, ( "should never happen" ) );
    return( MBEDTLS_ERR_SSL_INTERNAL_ERROR );
#else
    if( ssl->session_negotiate->peer_cert == NULL )
        return( SSL_CERTIFICATE_VERIFY_SKIP );

    return( SSL_CERTIFICATE_VERIFY_READ );
#endif /* MBEDTLS_KEY_EXCHANGE__WITH_CERT__ENABLED */
}


#if defined(MBEDTLS_KEY_EXCHANGE__WITH_CERT__ENABLED)
static int ssl_read_certificate_verify_parse( mbedtls_ssl_context* ssl,
                                             unsigned char const* buf,
                                             size_t buflen,
                                             unsigned char const* hash,
                                             size_t hashlen )
{
    int ret;
    int signature_scheme;
    size_t sig_len;
    mbedtls_pk_type_t pk_alg;
    mbedtls_md_type_t md_alg;

    /* TODO: Why don't we use `hashlen` here? Look at this. */
    ((void) hashlen);

    if( buflen < mbedtls_ssl_hs_hdr_len( ssl ) )
    {
        MBEDTLS_SSL_DEBUG_MSG( 1, ( "bad certificate verify message" ) );
        return( MBEDTLS_ERR_SSL_BAD_HS_CERTIFICATE_VERIFY );
    }

    buflen -= mbedtls_ssl_hs_hdr_len( ssl );
    buf += mbedtls_ssl_hs_hdr_len( ssl );

    /*
     * struct {
     *     SignatureScheme algorithm;
     *     opaque signature<0..2^16-1>;
     * } CertificateVerify;
     *
     */

    if( buflen < 2 )
    {
        MBEDTLS_SSL_DEBUG_MSG( 1, ( "bad certificate verify message" ) );
        return( MBEDTLS_ERR_SSL_BAD_HS_CERTIFICATE_VERIFY );
    }

    signature_scheme = ( buf[0] << 8 ) | buf[1];

    /* We currently only support ECDSA-based signatures */
    switch ( signature_scheme ) {
        case SIGNATURE_ECDSA_SECP256r1_SHA256:
            md_alg = MBEDTLS_MD_SHA256;
            pk_alg = MBEDTLS_PK_ECDSA;
            break;
        case SIGNATURE_ECDSA_SECP384r1_SHA384:
            md_alg = MBEDTLS_MD_SHA384;
            pk_alg = MBEDTLS_PK_ECDSA;
            break;
        case SIGNATURE_ECDSA_SECP521r1_SHA512:
            md_alg = MBEDTLS_MD_SHA512;
            pk_alg = MBEDTLS_PK_ECDSA;
            break;
        default:
            MBEDTLS_SSL_DEBUG_MSG( 1, ( "Certificate Verify: Unknown signature algorithm." ) );
            return( MBEDTLS_ERR_SSL_BAD_HS_CERTIFICATE_VERIFY );
    }

    MBEDTLS_SSL_DEBUG_MSG( 3, ( "Certificate Verify: Signature algorithm ( %04x )", signature_scheme ) );

    buflen -= 2;
    buf += 2;

    /*
     * Signature
     */

    /*
     * Check the certificate's key type matches the signature alg
     */
    if( !mbedtls_pk_can_do( &ssl->session_negotiate->peer_cert->pk, pk_alg ) )
    {
        MBEDTLS_SSL_DEBUG_MSG( 1, ( "sig_alg doesn't match cert key" ) );
        return( MBEDTLS_ERR_SSL_BAD_HS_CERTIFICATE_VERIFY );
    }

    if( buflen < 2 )
    {
        MBEDTLS_SSL_DEBUG_MSG( 1, ( "bad certificate verify message" ) );
        return( MBEDTLS_ERR_SSL_BAD_HS_CERTIFICATE_VERIFY );
    }

    sig_len = ( buf[0] << 8 ) | buf[1];
    buf += 2;
    buflen -= 2;

    if( buflen != sig_len )
    {
        MBEDTLS_SSL_DEBUG_MSG( 1, ( "bad certificate verify message" ) );
        return( MBEDTLS_ERR_SSL_BAD_HS_CERTIFICATE_VERIFY );
    }

    /* hashlen set to 0 so that hash len is used from md_alg */
    if( ( ret = mbedtls_pk_verify( &ssl->session_negotiate->peer_cert->pk,
                                 md_alg, hash, 0,
                                 buf, sig_len ) ) != 0 )
    {
        MBEDTLS_SSL_DEBUG_RET( 1, "mbedtls_pk_verify", ret );
        return( ret );
    }

    return( 0 );
}
#endif /* MBEDTLS_KEY_EXCHANGE__WITH_CERT__ENABLED */


static int ssl_read_certificate_verify_postprocess( mbedtls_ssl_context* ssl )
{
#if defined(MBEDTLS_SSL_SRV_C)
    if( ssl->conf->endpoint == MBEDTLS_SSL_IS_SERVER )
    {
        mbedtls_ssl_handshake_set_state( ssl, MBEDTLS_SSL_CLIENT_FINISHED );
    }
    else
#endif /* MBEDTLS_SSL_SRV_C */
    {

#if	defined(MBEDTLS_SSL_PROTO_DTLS)
        if( ssl->conf->transport == MBEDTLS_SSL_TRANSPORT_DATAGRAM )
        {
            mbedtls_ack_add_record( ssl, MBEDTLS_SSL_HS_CERTIFICATE_VERIFY, MBEDTLS_SSL_ACK_RECORDS_RECEIVED );
        }
#endif /* MBEDTLS_SSL_PROTO_DTLS */

        mbedtls_ssl_handshake_set_state( ssl, MBEDTLS_SSL_SERVER_FINISHED );
    }

    return( 0 );
}



/*
 *
 * STATE HANDLING: Outgoing Certificate
 *
 */

/*
 * Overview
 */

/* Main state-handling entry point; orchestrates the other functions. */
int ssl_write_certificate_process( mbedtls_ssl_context* ssl );

/* Check if a certificate should be written, and if yes,
 * if it is available.
 * Returns a negative error code on failure ( such as no certificate
 * being available on the server ), and otherwise
 * SSL_WRITE_CERTIFICATE_AVAILABLE or
 * SSL_WRITE_CERTIFICATE_SKIP
 * indicating that a Certificate message should be written based
 * on the configured certificate, or whether it should be silently skipped.
 */

#define SSL_WRITE_CERTIFICATE_AVAILABLE  0
#define SSL_WRITE_CERTIFICATE_SKIP       1
static int ssl_write_certificate_coordinate( mbedtls_ssl_context* ssl );
#if defined(MBEDTLS_KEY_EXCHANGE__WITH_CERT__ENABLED)
/* Write certificate message based on the configured certificate */
static int ssl_write_certificate_write( mbedtls_ssl_context* ssl,
                                       unsigned char* buf,
                                       size_t buflen,
                                       size_t* olen );
#endif /* MBEDTLS_KEY_EXCHANGE__WITH_CERT__ENABLED */
/* Update the state after handling the outgoing certificate message. */
static int ssl_write_certificate_postprocess( mbedtls_ssl_context* ssl );

/*
 * Implementation
 */

int ssl_write_certificate_process( mbedtls_ssl_context* ssl )
{
    int ret;
    MBEDTLS_SSL_DEBUG_MSG( 2, ( "=> write certificate" ) );

    /* Coordination: Check if we need to send a certificate. */
    MBEDTLS_SSL_PROC_CHK( ssl_write_certificate_coordinate( ssl ) );

#if defined(MBEDTLS_KEY_EXCHANGE__WITH_CERT__ENABLED)
    if( ret == SSL_WRITE_CERTIFICATE_AVAILABLE )
    {
        /* Make sure we can write a new message. */
        MBEDTLS_SSL_PROC_CHK( mbedtls_ssl_flush_output( ssl ) );

        /* Write certificate to message buffer. */
        MBEDTLS_SSL_PROC_CHK( ssl_write_certificate_write( ssl, ssl->out_msg,
                                                         MBEDTLS_SSL_MAX_CONTENT_LEN,
                                                         &ssl->out_msglen ) );

        ssl->out_msgtype = MBEDTLS_SSL_MSG_HANDSHAKE;
        ssl->out_msg[0] = MBEDTLS_SSL_HS_CERTIFICATE;

        /* Dispatch message */
        MBEDTLS_SSL_PROC_CHK( mbedtls_ssl_write_record( ssl ) );

        /* Update state */
        MBEDTLS_SSL_PROC_CHK( ssl_write_certificate_postprocess( ssl ) );

    }
    else
#endif /* MBEDTLS_KEY_EXCHANGE__WITH_CERT__ENABLED */
        if( ret == SSL_WRITE_CERTIFICATE_SKIP )
        {
            MBEDTLS_SSL_DEBUG_MSG( 2, ( "<= skip write certificate" ) );

            /* Update state */
            MBEDTLS_SSL_PROC_CHK( ssl_write_certificate_postprocess( ssl ) );
        }
        else
        {
            MBEDTLS_SSL_DEBUG_MSG( 1, ( "should never happen" ) );
            return( MBEDTLS_ERR_SSL_INTERNAL_ERROR );
        }

cleanup:

    MBEDTLS_SSL_DEBUG_MSG( 2, ( "<= write certificate" ) );
    return( ret );
}


static int ssl_write_certificate_coordinate( mbedtls_ssl_context* ssl )
{
    int have_own_cert = 1;

#if defined(MBEDTLS_SSL_CLI_C)
    if( ssl->conf->endpoint == MBEDTLS_SSL_IS_CLIENT )
    {
        /* Pre-configuration */
        ssl->transform_out = ssl->transform_negotiate;
        ssl->session_out = ssl->session_negotiate;
        memset( ssl->transform_out->sequence_number_enc, 0x0, 12 ); /* Set sequence number to zero */
    }
#endif /* MBEDTLS_SSL_CLI_C */

    /* For PSK and ECDHE-PSK ciphersuites there is no certificate to exchange. */
    if( ssl->session_negotiate->key_exchange == MBEDTLS_KEY_EXCHANGE_PSK ||
        ssl->session_negotiate->key_exchange == MBEDTLS_KEY_EXCHANGE_ECDHE_PSK )
    {
        MBEDTLS_SSL_DEBUG_MSG( 2, ( "<= skip write certificate" ) );
        return( SSL_WRITE_CERTIFICATE_SKIP );
    }

#if !defined(MBEDTLS_KEY_EXCHANGE__WITH_CERT__ENABLED)
    MBEDTLS_SSL_DEBUG_MSG( 1, ( "should never happen" ) );
    return( MBEDTLS_ERR_SSL_INTERNAL_ERROR );
#else

#if defined(MBEDTLS_SSL_CLI_C)
    if( ssl->conf->endpoint == MBEDTLS_SSL_IS_CLIENT )
    {
        /* The client MUST send a Certificate message if and only
         * if the server has requested client authentication via a
         * CertificateRequest message.
         *
         * client_auth indicates whether the server had requested
         * client authentication.
         */
        if( ssl->client_auth == 0 )
        {
            MBEDTLS_SSL_DEBUG_MSG( 2, ( "<= skip write certificate" ) );
            return( SSL_WRITE_CERTIFICATE_SKIP );
        }
    }
#endif /* MBEDTLS_SSL_CLI_C */
#if defined(MBEDTLS_SSL_SRV_C)
    if( ssl->conf->endpoint == MBEDTLS_SSL_IS_SERVER )
    {
        if( have_own_cert == 0 )
        {
            MBEDTLS_SSL_DEBUG_MSG( 1, ( "got no certificate to send" ) );
            return( MBEDTLS_ERR_SSL_CERTIFICATE_REQUIRED );
        }
    }
#endif /* MBEDTLS_SSL_SRV_C */

    return( SSL_WRITE_CERTIFICATE_AVAILABLE );
#endif /* MBEDTLS_KEY_EXCHANGE__WITH_CERT__ENABLED */
}



#if defined(MBEDTLS_KEY_EXCHANGE__WITH_CERT__ENABLED)
static int ssl_write_certificate_write( mbedtls_ssl_context* ssl,
                                       unsigned char* buf,
                                       size_t buflen,
                                       size_t* olen )
{
    size_t i, n, total_len;
    const mbedtls_x509_crt* crt;
    unsigned char* start;

    /* TODO: Add bounds checks! Only then remove the next line. */
    ((void) buflen);

    /*
     *  Handshake Header is 4 ( before adding DTLS-specific fields, which is done later )
     *  Certificate Request Context: 1 byte
     *  Length of CertificateEntry: 3 bytes
     *     Length of cert. 1: 2 bytes
     *     cert_data: n bytes
     *	   Extension: 2 bytes
     *     Extension value: m bytes
     */
    i = 4;

    /* empty certificate_request_context with length 0 */
    buf[i] = 0;
    /* Skip length of certificate_request_context and
     * the length of CertificateEntry
     */
    i += 1;

#if defined(MBEDTLS_SSL_CLI_C)
    /* If the server requests client authentication but no suitable
     * certificate is available, the client MUST send a
     * Certificate message containing no certificates
     * ( i.e., with the "certificate_list" field having length 0 ).
     *
     * authmode indicates whether the client configuration required authentication.
     */
    if( ssl->conf->endpoint == MBEDTLS_SSL_IS_CLIENT && ( ( mbedtls_ssl_own_cert( ssl ) == NULL ) || ssl->conf->authmode == MBEDTLS_SSL_VERIFY_NONE ) )
    {
        MBEDTLS_SSL_DEBUG_MSG( 2, ( "<= write empty client certificate" ) );
        buf[i] = 0;
        buf[i + 1] = 0;
        buf[i + 2] = 0;
        i += 3;

        goto empty_cert;
    }
#endif /* MBEDTLS_SSL_CLI_C */

    start = &buf[i];
    crt = mbedtls_ssl_own_cert( ssl );
    MBEDTLS_SSL_DEBUG_CRT( 3, "own certificate", mbedtls_ssl_own_cert( ssl ) );

    i += 3;

    while ( crt != NULL )
    {
        n = crt->raw.len;
        if( n > MBEDTLS_SSL_MAX_CONTENT_LEN - 3 - i )
        {
            MBEDTLS_SSL_DEBUG_MSG( 1, ( "certificate too large, %d > %d",
                                      i + 3 + n, MBEDTLS_SSL_MAX_CONTENT_LEN ) );
            return( MBEDTLS_ERR_SSL_CERTIFICATE_TOO_LARGE );
        }

        buf[i] = ( unsigned char )( n >> 16 );
        buf[i + 1] = ( unsigned char )( n >> 8 );
        buf[i + 2] = ( unsigned char )( n );

        i += 3; memcpy( buf + i, crt->raw.p, n );
        i += n; crt = crt->next;

        /* Currently, we don't have any certificate extensions defined.
         * Hence, we are sending an empty extension with length zero.
         */
        buf[i] = 0;
        buf[i + 1] = 0;
        i += 2;
    }
    total_len = &buf[i] - start - 3;
    *start++ = ( unsigned char )( ( total_len ) >> 16 );
    *start++ = ( unsigned char )( ( total_len ) >> 8 );
    *start++ = ( unsigned char )( ( total_len ) );

#if defined(MBEDTLS_SSL_CLI_C)
empty_cert:
#endif /* MBEDTLS_SSL_CLI_C */
    * olen = i;

    return( 0 );
}
#endif /* MBEDTLS_KEY_EXCHANGE__WITH_CERT__ENABLED */



/* Update the state after handling the outgoing certificate message. */
static int ssl_write_certificate_postprocess( mbedtls_ssl_context* ssl )
{
#if defined(MBEDTLS_SSL_CLI_C)
    if( ssl->conf->endpoint == MBEDTLS_SSL_IS_CLIENT )
    {

#if defined(MBEDTLS_SSL_PROTO_DTLS)
        if( ssl->conf->transport == MBEDTLS_SSL_TRANSPORT_DATAGRAM )
            mbedtls_ack_clear_all( ssl, MBEDTLS_SSL_ACK_RECORDS_RECEIVED );
#endif /* MBEDTLS_SSL_PROTO_DTLS */

#if defined(MBEDTLS_SSL_PROTO_DTLS)
        if( ssl->conf->transport == MBEDTLS_SSL_TRANSPORT_DATAGRAM )
            mbedtls_ack_add_record( ssl, MBEDTLS_SSL_HS_CERTIFICATE, MBEDTLS_SSL_ACK_RECORDS_SENT );
#endif /* MBEDTLS_SSL_PROTO_DTLS */

        mbedtls_ssl_handshake_set_state( ssl, MBEDTLS_SSL_CLIENT_CERTIFICATE_VERIFY );

        return( 0 );
    }
    else
#endif /* MBEDTLS_SSL_CLI_C */

#if defined(MBEDTLS_SSL_SRV_C)
        if( ssl->conf->endpoint == MBEDTLS_SSL_IS_SERVER )
        {
            mbedtls_ssl_handshake_set_state( ssl, MBEDTLS_SSL_CERTIFICATE_VERIFY );
            return( 0 );
        }
#endif /* MBEDTLS_SSL_SRV_C */

    return( MBEDTLS_ERR_SSL_INTERNAL_ERROR );
}



/*
 *
 * STATE HANDLING: Incoming Certificate
 *
 */

/*
 * Overview
 */

/* Main state-handling entry point; orchestrates the other functions. */
int ssl_read_certificate_process( mbedtls_ssl_context* ssl );

/* Coordination: Check if a certificate is expected.
 * Returns a negative error code on failure, and otherwise
 * SSL_CERTIFICATE_EXPECTED or
 * SSL_CERTIFICATE_SKIP
 * indicating whether a Certificate message is expected or not.
 */
#define SSL_CERTIFICATE_EXPECTED   0
#define SSL_CERTIFICATE_SKIP       1
static int ssl_read_certificate_coordinate( mbedtls_ssl_context* ssl );

#if defined(MBEDTLS_KEY_EXCHANGE_ECDHE_ECDSA_ENABLED)
/* Parse certificate chain send by the peer. */
static int ssl_read_certificate_parse( mbedtls_ssl_context* ssl,
                                      unsigned char const* buf,
                                      size_t buflen );
/* Validate certificate chain sent by the peer. */
static int ssl_read_certificate_validate( mbedtls_ssl_context* ssl );

#endif /* MBEDTLS_KEY_EXCHANGE_ECDHE_ECDSA_ENABLED */

/* Update the state after handling the incoming certificate message. */
static int ssl_read_certificate_postprocess( mbedtls_ssl_context* ssl );

/*
 * Implementation
 */

int ssl_read_certificate_process( mbedtls_ssl_context* ssl )
{
    int ret;
    MBEDTLS_SSL_DEBUG_MSG( 2, ( "=> parse certificate" ) );

    /* Coordination:
     * Check if we expect a certificate, and if yes,
     * check if a non-empty certificate has been sent. */
    MBEDTLS_SSL_PROC_CHK( ssl_read_certificate_coordinate( ssl ) );
#if defined(MBEDTLS_KEY_EXCHANGE_ECDHE_ECDSA_ENABLED)
    if( ret == SSL_CERTIFICATE_EXPECTED )
    {
        /* Reading step */
        if( ssl->keep_current_message == 0 )
        {
            if( ( ret = mbedtls_ssl_read_record( ssl ) ) != 0 )
            {
                /* mbedtls_ssl_read_record may have sent an alert already. We
                   let it decide whether to alert. */
                MBEDTLS_SSL_DEBUG_RET( 1, "mbedtls_ssl_read_record", ret );
                goto cleanup;
            }
        }
        else
        {
            ssl->keep_current_message = 0;
        }

        if( ssl->in_msgtype != MBEDTLS_SSL_MSG_HANDSHAKE ||
            ssl->in_msg[0] != MBEDTLS_SSL_HS_CERTIFICATE )
        {
            MBEDTLS_SSL_DEBUG_MSG( 1, ( "bad certificate message" ) );
            SSL_PEND_FATAL_ALERT( MBEDTLS_SSL_ALERT_MSG_UNEXPECTED_MESSAGE );
            ret = MBEDTLS_ERR_SSL_UNEXPECTED_MESSAGE;
            goto cleanup;
        }
        else
        {
            /* Parse the certificate chain sent by the peer. */
            MBEDTLS_SSL_PROC_CHK( ssl_read_certificate_parse( ssl, ssl->in_msg,
                                                            ssl->in_hslen ) );
        }

        /* Validate the certificate chain and set the verification results. */
        MBEDTLS_SSL_PROC_CHK( ssl_read_certificate_validate( ssl ) );
    }
    else
#endif /* MBEDTLS_KEY_EXCHANGE_ECDHE_ECDSA_ENABLED */
        if( ret == SSL_CERTIFICATE_SKIP )
        {
            MBEDTLS_SSL_DEBUG_MSG( 2, ( "<= skip parse certificate" ) );
        }
        else
        {
            MBEDTLS_SSL_DEBUG_MSG( 1, ( "should never happen" ) );
            return( MBEDTLS_ERR_SSL_INTERNAL_ERROR );
        }

    /* Update state */
    MBEDTLS_SSL_PROC_CHK( ssl_read_certificate_postprocess( ssl ) );

cleanup:

    MBEDTLS_SSL_DEBUG_MSG( 2, ( "<= parse certificate" ) );
    return( ret );
}

static int ssl_read_certificate_coordinate( mbedtls_ssl_context* ssl )
{
    int authmode = ssl->conf->authmode;

    if( ssl->session_negotiate->key_exchange == MBEDTLS_KEY_EXCHANGE_PSK ||
        ssl->session_negotiate->key_exchange == MBEDTLS_KEY_EXCHANGE_ECDHE_PSK )
    {
        return( SSL_CERTIFICATE_SKIP );
    }

#if !defined(MBEDTLS_KEY_EXCHANGE_ECDHE_ECDSA_ENABLED)
    ( (void)authmode );
    MBEDTLS_SSL_DEBUG_MSG( 1, ( "should never happen" ) );
    return( MBEDTLS_ERR_SSL_INTERNAL_ERROR );
#else
#if defined(MBEDTLS_SSL_SRV_C)
    if( ssl->conf->endpoint == MBEDTLS_SSL_IS_SERVER )
    {

        /* If SNI was used, overwrite authentication mode
         * from the configuration. */
#if defined(MBEDTLS_SSL_SERVER_NAME_INDICATION)
        if( ssl->handshake->sni_authmode != MBEDTLS_SSL_VERIFY_UNSET )
            authmode = ssl->handshake->sni_authmode;
#endif /* MBEDTLS_SSL_SERVER_NAME_INDICATION */

        if( authmode == MBEDTLS_SSL_VERIFY_NONE )
        {
            /* NOTE: Is it intentional that we set verify_result
             * to SKIP_VERIFY on server-side only? */
            ssl->session_negotiate->verify_result =
                MBEDTLS_X509_BADCERT_SKIP_VERIFY;
            return( SSL_CERTIFICATE_SKIP );
        }
    }
#endif /* MBEDTLS_SSL_SRV_C */

    return( SSL_CERTIFICATE_EXPECTED );
#endif /* !MBEDTLS_KEY_EXCHANGE_ECDHE_ECDSA_ENABLED */
}

#if defined(MBEDTLS_KEY_EXCHANGE_ECDHE_ECDSA_ENABLED)
/* Write certificate message based on the configured certificate */
static int ssl_read_certificate_parse( mbedtls_ssl_context* ssl,
                                      unsigned char const* buf,
                                      size_t buflen )
{
    int ret;
    size_t i, n, certificate_request_context_len;
    int authmode = ssl->conf->authmode;

#if defined(MBEDTLS_SSL_SRV_C)
    if( ssl->conf->endpoint == MBEDTLS_SSL_IS_SERVER )
    {
        /* read certificate request context length */
        certificate_request_context_len = (size_t) * ( buf + mbedtls_ssl_hs_hdr_len( ssl ) );

        /* verify message length */
        if( buflen < 3 + certificate_request_context_len + 1 + mbedtls_ssl_hs_hdr_len( ssl ) )
        {
            MBEDTLS_SSL_DEBUG_MSG( 1, ( "bad certificate message" ) );
            SSL_PEND_FATAL_ALERT( MBEDTLS_SSL_ALERT_MSG_DECODE_ERROR );
            return( MBEDTLS_ERR_SSL_BAD_HS_CERTIFICATE );
        }

        /* check whether we got an empty certificate message */
        if( memcmp( buf + 1 + certificate_request_context_len + mbedtls_ssl_hs_hdr_len( ssl ), "\0\0\0", 3 ) == 0 )
        {
            MBEDTLS_SSL_DEBUG_MSG( 1, ( "client has no certificate - empty certificate message received" ) );

            ssl->session_negotiate->verify_result = MBEDTLS_X509_BADCERT_MISSING;
            if( authmode == MBEDTLS_SSL_VERIFY_OPTIONAL )
                return( 0 );
            else
                return( MBEDTLS_ERR_SSL_NO_CLIENT_CERTIFICATE );
        }
    }
#endif /* MBEDTLS_SSL_SRV_C */

    if( buflen < mbedtls_ssl_hs_hdr_len( ssl ) + 3 + 3 )
    {
        MBEDTLS_SSL_DEBUG_MSG( 1, ( "bad certificate message" ) );
        SSL_PEND_FATAL_ALERT( MBEDTLS_SSL_ALERT_MSG_DECODE_ERROR );
        return( MBEDTLS_ERR_SSL_BAD_HS_CERTIFICATE );
    }

    i = mbedtls_ssl_hs_hdr_len( ssl );

    /* length information of certificate_request_context */
    certificate_request_context_len = buf[i + 1];

    /* skip certificate_request_context */
    i += certificate_request_context_len + 1;

    n = ( buf[i + 1] << 8 ) | buf[i + 2];

    if( buf[i] != 0 ||
        buflen != ( n + 3 + certificate_request_context_len + 1 + mbedtls_ssl_hs_hdr_len( ssl ) ) )
    {
        MBEDTLS_SSL_DEBUG_MSG( 1, ( "bad certificate message" ) );
        SSL_PEND_FATAL_ALERT( MBEDTLS_SSL_ALERT_MSG_DECODE_ERROR );
        return( MBEDTLS_ERR_SSL_BAD_HS_CERTIFICATE );
    }

    /* In case we tried to reuse a session but it failed */
    if( ssl->session_negotiate->peer_cert != NULL )
    {
        mbedtls_x509_crt_free( ssl->session_negotiate->peer_cert );
        mbedtls_free( ssl->session_negotiate->peer_cert );
    }

    if( ( ssl->session_negotiate->peer_cert = mbedtls_calloc( 1,
                                                            sizeof( mbedtls_x509_crt ) ) ) == NULL )
    {
        MBEDTLS_SSL_DEBUG_MSG( 1, ( "alloc( %d bytes ) failed",
                                  sizeof( mbedtls_x509_crt ) ) );
        SSL_PEND_FATAL_ALERT( MBEDTLS_SSL_ALERT_MSG_INTERNAL_ERROR );
        return( MBEDTLS_ERR_SSL_ALLOC_FAILED );
    }

    mbedtls_x509_crt_init( ssl->session_negotiate->peer_cert );

    i += 3;

    while ( i < buflen )
    {
        if( buf[i] != 0 )
        {
            MBEDTLS_SSL_DEBUG_MSG( 1, ( "bad certificate message" ) );
            SSL_PEND_FATAL_ALERT( MBEDTLS_SSL_ALERT_MSG_DECODE_ERROR );
            return( MBEDTLS_ERR_SSL_BAD_HS_CERTIFICATE );
        }

        n = ( (unsigned int)buf[i + 1] << 8 )
            | (unsigned int)buf[i + 2];
        i += 3;

        if( n < 128 || i + n > buflen )
        {
            MBEDTLS_SSL_DEBUG_MSG( 1, ( "bad certificate message" ) );
            SSL_PEND_FATAL_ALERT( MBEDTLS_SSL_ALERT_MSG_DECODE_ERROR );
            return( MBEDTLS_ERR_SSL_BAD_HS_CERTIFICATE );
        }

        ret = mbedtls_x509_crt_parse_der( ssl->session_negotiate->peer_cert,
                                         buf + i, n );

        switch ( ret )
        {
            case 0: /*ok*/
            case MBEDTLS_ERR_X509_UNKNOWN_SIG_ALG + MBEDTLS_ERR_OID_NOT_FOUND:
                /* Ignore certificate with an unknown algorithm: maybe a
                   prior certificate was already trusted. */
                break;

            case MBEDTLS_ERR_X509_ALLOC_FAILED:
                SSL_PEND_FATAL_ALERT( MBEDTLS_SSL_ALERT_MSG_INTERNAL_ERROR );
                MBEDTLS_SSL_DEBUG_RET( 1, " mbedtls_x509_crt_parse_der", ret );
                return( ret );

            case MBEDTLS_ERR_X509_UNKNOWN_VERSION:
                SSL_PEND_FATAL_ALERT( MBEDTLS_SSL_ALERT_MSG_UNSUPPORTED_CERT );
                MBEDTLS_SSL_DEBUG_RET( 1, " mbedtls_x509_crt_parse_der", ret );
                return( ret );

            default:
                SSL_PEND_FATAL_ALERT( MBEDTLS_SSL_ALERT_MSG_BAD_CERT );
                MBEDTLS_SSL_DEBUG_RET( 1, " mbedtls_x509_crt_parse_der", ret );
                return( ret );
        }

        i += n;

        /* length information of certificate extensions */
        n = ( buf[i] << 8 ) | buf[i + 1];

        /* we ignore the certificate extension right now */
        i += 2 + n;
    }

    MBEDTLS_SSL_DEBUG_CRT( 3, "peer certificate", ssl->session_negotiate->peer_cert );

    return( 0 );
}
#endif /* MBEDTLS_KEY_EXCHANGE_ECDHE_ECDSA_ENABLED */

#if defined(MBEDTLS_KEY_EXCHANGE_ECDHE_ECDSA_ENABLED)
static int ssl_read_certificate_validate( mbedtls_ssl_context* ssl )
{
    int ret = 0;
    int authmode = ssl->conf->authmode;
    mbedtls_x509_crt* ca_chain;
    mbedtls_x509_crl* ca_crl;

    /* If SNI was used, overwrite authentication mode
     * from the configuration. */
#if defined(MBEDTLS_SSL_SERVER_NAME_INDICATION)
    if( ssl->handshake->sni_authmode != MBEDTLS_SSL_VERIFY_UNSET )
        authmode = ssl->handshake->sni_authmode;
#endif

    /*
     * If the client hasn't sent a certificate ( i.e. it sent
     * an empty certificate chain ), this is reflected in the peer CRT
     * structure being unset.
     * Check for that and handle it depending on the
     * server's authentication mode.
     */
#if defined(MBEDTLS_SSL_SRV_C)
    if( ssl->conf->endpoint == MBEDTLS_SSL_IS_SERVER &&
        ssl->session_negotiate->peer_cert == NULL )
    {
        MBEDTLS_SSL_DEBUG_MSG( 1, ( "client has no certificate" ) );

        /* The client was asked for a certificate but didn't send
           one. The client should know what's going on, so we
           don't send an alert. */

        /* Note that for authmode == VERIFY_NONE we don't end up in this
         * routine in the first place, because ssl_read_certificate_coordinate
         * will return CERTIFICATE_SKIP. */
        ssl->session_negotiate->verify_result = MBEDTLS_X509_BADCERT_MISSING;
        if( authmode == MBEDTLS_SSL_VERIFY_OPTIONAL )
            return( 0 );
        else
            return( MBEDTLS_ERR_SSL_NO_CLIENT_CERTIFICATE );
    }
#endif /* MBEDTLS_SSL_SRV_C */


    if( authmode == MBEDTLS_SSL_VERIFY_NONE )
    {
        /* NOTE: This happens on client-side only, with the
         * server-side case of VERIFY_NONE being handled earlier
         * and leading to `ssl->verify_result` being set to
         * MBEDTLS_X509_BADCERT_SKIP_VERIFY --
         * is this difference intentional? */
        return( 0 );
    }

#if defined(MBEDTLS_SSL_SERVER_NAME_INDICATION)
    if( ssl->handshake->sni_ca_chain != NULL )
    {
        ca_chain = ssl->handshake->sni_ca_chain;
        ca_crl = ssl->handshake->sni_ca_crl;
    }
    else
#endif /* MBEDTLS_SSL_SERVER_NAME_INDICATION */
    {
        ca_chain = ssl->conf->ca_chain;
        ca_crl = ssl->conf->ca_crl;
    }

    /*
     * Main check: verify certificate
     */
    ret = mbedtls_x509_crt_verify_with_profile(
        ssl->session_negotiate->peer_cert,
        ca_chain, ca_crl,
        ssl->conf->cert_profile,
        ssl->hostname,
        &ssl->session_negotiate->verify_result,
        ssl->conf->f_vrfy, ssl->conf->p_vrfy );

    if( ret != 0 )
    {
        MBEDTLS_SSL_DEBUG_RET( 1, "x509_verify_cert", ret );
    }

    /*
     * Secondary checks: always done, but change 'ret' only if it was 0
     */

#if defined(MBEDTLS_ECP_C)
    {
        const mbedtls_pk_context* pk = &ssl->session_negotiate->peer_cert->pk;

        /* If certificate uses an EC key, make sure the curve is OK */
        if( mbedtls_pk_can_do( pk, MBEDTLS_PK_ECKEY ) &&
            mbedtls_ssl_check_curve( ssl, mbedtls_pk_ec( *pk )->grp.id ) != 0 )
        {
            ssl->session_negotiate->verify_result |= MBEDTLS_X509_BADCERT_BAD_KEY;

            MBEDTLS_SSL_DEBUG_MSG( 1, ( "bad certificate ( EC key curve )" ) );
            if( ret == 0 )
                ret = MBEDTLS_ERR_SSL_BAD_HS_CERTIFICATE;
        }
    }
#endif /* MBEDTLS_ECP_C */

    if( mbedtls_ssl_check_cert_usage( ssl->session_negotiate->peer_cert,
                                     ssl->session_negotiate->key_exchange,/*		ciphersuite_info, */
                                     !ssl->conf->endpoint,
                                     &ssl->session_negotiate->verify_result ) != 0 )
    {
        MBEDTLS_SSL_DEBUG_MSG( 1, ( "bad certificate ( usage extensions )" ) );
        if( ret == 0 )
            ret = MBEDTLS_ERR_SSL_BAD_HS_CERTIFICATE;
    }

    /* mbedtls_x509_crt_verify_with_profile is supposed to report a
     * verification failure through MBEDTLS_ERR_X509_CERT_VERIFY_FAILED,
     * with details encoded in the verification flags. All other kinds
     * of error codes, including those from the user provided f_vrfy
     * functions, are treated as fatal and lead to a failure of
     * ssl_parse_certificate even if verification was optional. */
    if( authmode == MBEDTLS_SSL_VERIFY_OPTIONAL &&
        ( ret == MBEDTLS_ERR_X509_CERT_VERIFY_FAILED ||
         ret == MBEDTLS_ERR_SSL_BAD_HS_CERTIFICATE ) )
    {
        ret = 0;
    }

    if( ca_chain == NULL && authmode == MBEDTLS_SSL_VERIFY_REQUIRED )
    {
        MBEDTLS_SSL_DEBUG_MSG( 1, ( "got no CA chain" ) );
        ret = MBEDTLS_ERR_SSL_CA_CHAIN_REQUIRED;
    }

    if( ret != 0 )
    {
        /* The certificate may have been rejected for several reasons.
           Pick one and send the corresponding alert. Which alert to send
           may be a subject of debate in some cases. */
        if( ssl->session_negotiate->verify_result & MBEDTLS_X509_BADCERT_OTHER )
            SSL_PEND_FATAL_ALERT( MBEDTLS_SSL_ALERT_MSG_ACCESS_DENIED );
        else if( ssl->session_negotiate->verify_result & MBEDTLS_X509_BADCERT_CN_MISMATCH )
            SSL_PEND_FATAL_ALERT( MBEDTLS_SSL_ALERT_MSG_BAD_CERT );
        else if( ssl->session_negotiate->verify_result & MBEDTLS_X509_BADCERT_KEY_USAGE )
            SSL_PEND_FATAL_ALERT( MBEDTLS_SSL_ALERT_MSG_UNSUPPORTED_CERT );
        else if( ssl->session_negotiate->verify_result & MBEDTLS_X509_BADCERT_EXT_KEY_USAGE )
            SSL_PEND_FATAL_ALERT( MBEDTLS_SSL_ALERT_MSG_UNSUPPORTED_CERT );
        else if( ssl->session_negotiate->verify_result & MBEDTLS_X509_BADCERT_NS_CERT_TYPE )
            SSL_PEND_FATAL_ALERT( MBEDTLS_SSL_ALERT_MSG_UNSUPPORTED_CERT );
        else if( ssl->session_negotiate->verify_result & MBEDTLS_X509_BADCERT_BAD_PK )
            SSL_PEND_FATAL_ALERT( MBEDTLS_SSL_ALERT_MSG_UNSUPPORTED_CERT );
        else if( ssl->session_negotiate->verify_result & MBEDTLS_X509_BADCERT_BAD_KEY )
            SSL_PEND_FATAL_ALERT( MBEDTLS_SSL_ALERT_MSG_UNSUPPORTED_CERT );
        else if( ssl->session_negotiate->verify_result & MBEDTLS_X509_BADCERT_EXPIRED )
            SSL_PEND_FATAL_ALERT( MBEDTLS_SSL_ALERT_MSG_CERT_EXPIRED );
        else if( ssl->session_negotiate->verify_result & MBEDTLS_X509_BADCERT_REVOKED )
            SSL_PEND_FATAL_ALERT( MBEDTLS_SSL_ALERT_MSG_CERT_REVOKED );
        else if( ssl->session_negotiate->verify_result & MBEDTLS_X509_BADCERT_NOT_TRUSTED )
            SSL_PEND_FATAL_ALERT( MBEDTLS_SSL_ALERT_MSG_UNKNOWN_CA );
        else
            SSL_PEND_FATAL_ALERT( MBEDTLS_SSL_ALERT_MSG_CERT_UNKNOWN );
    }

#if defined(MBEDTLS_DEBUG_C)
    if( ssl->session_negotiate->verify_result != 0 )
    {
        MBEDTLS_SSL_DEBUG_MSG( 3, ( "! Certificate verification flags %x",
                                  ssl->session_negotiate->verify_result ) );
    }
    else
    {
        MBEDTLS_SSL_DEBUG_MSG( 3, ( "Certificate verification flags clear" ) );
    }
#endif /* MBEDTLS_DEBUG_C */

    return( ret );
}
#endif /* MBEDTLS_KEY_EXCHANGE_ECDHE_ECDSA_ENABLED */

static int ssl_read_certificate_postprocess( mbedtls_ssl_context* ssl )
{

#if	defined(MBEDTLS_SSL_PROTO_DTLS)
    if( ssl->conf->transport == MBEDTLS_SSL_TRANSPORT_DATAGRAM )
        mbedtls_ack_add_record( ssl, MBEDTLS_SSL_HS_CERTIFICATE, MBEDTLS_SSL_ACK_RECORDS_RECEIVED );
#endif /* MBEDTLS_SSL_PROTO_DTLS */


#if defined(MBEDTLS_SSL_SRV_C)
    if( ssl->conf->endpoint == MBEDTLS_SSL_IS_SERVER )
    {
        mbedtls_ssl_handshake_set_state( ssl, MBEDTLS_SSL_CLIENT_CERTIFICATE_VERIFY );

        /*
          if( ret != 0 ) {
          MBEDTLS_SSL_DEBUG_RET( 1, "mbedtls_ssl_parse_certificate", ret );
          switch ( ret ) {
          case MBEDTLS_ERR_SSL_BAD_HS_CERTIFICATE:
          mbedtls_ssl_send_alert_message( ssl, MBEDTLS_SSL_ALERT_LEVEL_FATAL, MBEDTLS_SSL_ALERT_MSG_BAD_CERT );
          break;
          case MBEDTLS_ERR_SSL_UNEXPECTED_MESSAGE:
          mbedtls_ssl_send_alert_message( ssl, MBEDTLS_SSL_ALERT_LEVEL_FATAL, MBEDTLS_SSL_ALERT_MSG_UNEXPECTED_MESSAGE );
          break;
          case MBEDTLS_ERR_SSL_NO_CLIENT_CERTIFICATE:
          mbedtls_ssl_send_alert_message( ssl, MBEDTLS_SSL_ALERT_LEVEL_FATAL, MBEDTLS_SSL_ALERT_MSG_CERT_REQUIRED );
          break;
          case MBEDTLS_ERR_SSL_CA_CHAIN_REQUIRED:
          mbedtls_ssl_send_alert_message( ssl, MBEDTLS_SSL_ALERT_LEVEL_FATAL, MBEDTLS_SSL_ALERT_MSG_UNKNOWN_CA );
          break;
          default:
          mbedtls_ssl_send_alert_message( ssl, MBEDTLS_SSL_ALERT_LEVEL_FATAL, MBEDTLS_SSL_ALERT_MSG_UNSUPPORTED_CERT );
          }
          return ( ret );
          }
	*/
    }
    else
#endif /* MBEDTLS_SSL_SRV_C */
    {
        mbedtls_ssl_handshake_set_state( ssl, MBEDTLS_SSL_CERTIFICATE_VERIFY );
    }
    return( 0 );
}


/* Generate resumption_master_secret for use with the ticket exchange. */
int mbedtls_ssl_generate_resumption_master_secret( mbedtls_ssl_context *ssl ) {
    int ret = 0;

#if defined(MBEDTLS_SSL_NEW_SESSION_TICKET)
    const mbedtls_md_info_t *md_info;
    const mbedtls_ssl_ciphersuite_t *suite_info;
    mbedtls_ssl_transform *transform = ssl->transform_negotiate;
    unsigned char hash[MBEDTLS_MD_MAX_SIZE];

#if defined(MBEDTLS_SHA256_C)
    mbedtls_sha256_context sha256;
#endif

#if defined(MBEDTLS_SHA512_C)
    mbedtls_sha512_context sha512;
#endif

    md_info = mbedtls_md_info_from_type( transform->ciphersuite_info->mac );
    if( md_info == NULL )
    {
        MBEDTLS_SSL_DEBUG_MSG( 1, ( "mbedtls_md info for %d not found",
                                  transform->ciphersuite_info->mac ) );
        return( MBEDTLS_ERR_SSL_BAD_INPUT_DATA );
    }

    suite_info = mbedtls_ssl_ciphersuite_from_id( ssl->session_negotiate->ciphersuite );
    if( suite_info == NULL )
    {
        MBEDTLS_SSL_DEBUG_MSG( 1, ( "mbedtls_ssl_ciphersuite_from_id in mbedtls_ssl_derive_traffic_keys failed" ) );
        return( MBEDTLS_ERR_SSL_BAD_HS_SERVER_HELLO );
    }

#if defined(MBEDTLS_SHA256_C)
    if( mbedtls_hash_size_for_ciphersuite( suite_info ) == 32 )
    {
        mbedtls_sha256_clone( &sha256, &ssl->handshake->fin_sha256 );
        mbedtls_sha256_finish( &sha256, hash );
    }
    else
#endif /* MBEDTLS_SHA256_C */
#if defined(MBEDTLS_SHA512_C)
        if( mbedtls_hash_size_for_ciphersuite( suite_info ) == 48 )
        {
            mbedtls_sha512_clone( &sha512, &ssl->handshake->fin_sha512 );
            mbedtls_sha512_finish( &sha512, hash );
        }
        else
#endif /* MBEDTLS_SHA512_C */
        {
            MBEDTLS_SSL_DEBUG_MSG( 2, ( "Unsupported hash function in mbedtls_ssl_derive_traffic_keys" ) );
            return ( MBEDTLS_ERR_SSL_INTERNAL_ERROR );
        }

    /*
     * Compute resumption_master_secret with
     *   DeriveSecret( Master Secret, "res master", ClientHello...client Finished
     */

    ret = Derive_Secret( ssl, mbedtls_md_get_type( md_info ),
                        ssl->handshake->master_secret, mbedtls_hash_size_for_ciphersuite( suite_info ),
                        ( const unsigned char* )"res master", strlen( "res master" ),
                        hash, mbedtls_hash_size_for_ciphersuite( suite_info ),
                        ssl->session_negotiate->resumption_master_secret, mbedtls_hash_size_for_ciphersuite( suite_info ) );

    if( ret != 0 )
    {
        MBEDTLS_SSL_DEBUG_RET( 1, "Derive_Secret( ) with resumption_master_secret: Error", ret );
        return ret;
    }

    MBEDTLS_SSL_DEBUG_BUF( 5, "resumption_master_secret", ssl->session_negotiate->resumption_master_secret, mbedtls_hash_size_for_ciphersuite( suite_info ) );

#endif /* MBEDTLS_SSL_NEW_SESSION_TICKET */

    return ret;
}

/* Generate application traffic keys since any records following a 1-RTT Finished message
 * MUST be encrypted under the application traffic key.
 */
int mbedtls_ssl_generate_application_traffic_keys( mbedtls_ssl_context *ssl, KeySet *traffic_keys ) {
    int ret;
    const mbedtls_md_info_t *md_info;
    const mbedtls_ssl_ciphersuite_t *suite_info;
    const mbedtls_cipher_info_t *cipher_info;
    mbedtls_ssl_transform *transform = ssl->transform_negotiate;

    unsigned char padbuf[MBEDTLS_MD_MAX_SIZE];

#if defined(MBEDTLS_SHA256_C)
    mbedtls_sha256_context sha256;
#endif

#if defined(MBEDTLS_SHA512_C)
    mbedtls_sha512_context sha512;
#endif

    MBEDTLS_SSL_DEBUG_MSG( 2, ( "=> derive application traffic keys" ) );

    cipher_info = mbedtls_cipher_info_from_type( transform->ciphersuite_info->cipher );
    if( cipher_info == NULL )
    {
        MBEDTLS_SSL_DEBUG_MSG( 1, ( "cipher info for %d not found",
                                  transform->ciphersuite_info->cipher ) );
        return( MBEDTLS_ERR_SSL_BAD_INPUT_DATA );
    }

    md_info = mbedtls_md_info_from_type( transform->ciphersuite_info->mac );
    if( md_info == NULL )
    {
        MBEDTLS_SSL_DEBUG_MSG( 1, ( "mbedtls_md info for %d not found",
                                  transform->ciphersuite_info->mac ) );
        return( MBEDTLS_ERR_SSL_BAD_INPUT_DATA );
    }

    suite_info = mbedtls_ssl_ciphersuite_from_id( ssl->session_negotiate->ciphersuite );
    if( suite_info == NULL )
    {
        MBEDTLS_SSL_DEBUG_MSG( 1, ( "mbedtls_ssl_ciphersuite_from_id in mbedtls_ssl_derive_traffic_keys failed" ) );
        return( MBEDTLS_ERR_SSL_BAD_HS_SERVER_HELLO );
    }

    /*
     * Determine the appropriate key, IV and MAC length.
     */

    /* Settings for GCM, CCM, and CCM_8 */
    transform->maclen = 0;
    transform->fixed_ivlen = 4;
    transform->ivlen = cipher_info->iv_size;
    transform->keylen = cipher_info->key_bitlen / 8;

    /* Minimum length for an encrypted handshake message is
     *  - Handshake header
     *  - 1 byte for handshake type appended to the end of the message
     *  - Authentication tag ( which depends on the mode of operation )
     */
    if( transform->ciphersuite_info->cipher == MBEDTLS_CIPHER_AES_128_CCM_8 ) transform->minlen = 8;
    else transform->minlen = 16;

    /* TBD: Temporarily changed to test encrypted alert messages */
/*	transform->minlen += mbedtls_ssl_hs_hdr_len( ssl ); */

    transform->minlen += 1;

    if( mbedtls_hash_size_for_ciphersuite( suite_info ) == 32 )
    {
#if defined(MBEDTLS_SHA256_C)
        mbedtls_sha256_init( &sha256 );
        mbedtls_sha256_clone( &sha256, &ssl->handshake->fin_sha256 );
        mbedtls_sha256_finish( &sha256, padbuf );
#else
        MBEDTLS_SSL_DEBUG_MSG( 1, ( "MBEDTLS_SHA256_C not set but ciphersuite with SHA256 negotiated" ) );
        return( MBEDTLS_ERR_SSL_INTERNAL_ERROR );
#endif
    }

    if( mbedtls_hash_size_for_ciphersuite( suite_info ) == 48 )
    {
#if defined(MBEDTLS_SHA512_C)
        mbedtls_sha512_init( &sha512 );
        mbedtls_sha512_starts( &sha512, 1 /* = use SHA384 */ );
        mbedtls_sha512_clone( &sha512, &ssl->handshake->fin_sha512 );
        mbedtls_sha512_finish( &sha512, padbuf );
#else
        MBEDTLS_SSL_DEBUG_MSG( 1, ( "MBEDTLS_SHA512_C not set but ciphersuite with SHA384 negotiated" ) );
        return( MBEDTLS_ERR_SSL_INTERNAL_ERROR );
#endif
    }

    /* Generate client_application_traffic_secret_0
     *
     * Master Secret
     * |
     * +-----> Derive-Secret( ., "c ap traffic",
     * |                     ClientHello...server Finished )
     * |                     = client_application_traffic_secret_0
     */

    ret = Derive_Secret( ssl, mbedtls_md_get_type( md_info ),
                        ssl->handshake->master_secret, mbedtls_hash_size_for_ciphersuite( suite_info ),
                        ( const unsigned char* )"c ap traffic", strlen( "c ap traffic" ),
                        padbuf, mbedtls_hash_size_for_ciphersuite( suite_info ),
                        ssl->handshake->client_traffic_secret, mbedtls_hash_size_for_ciphersuite( suite_info ) );

    if( ret != 0 )
    {
        MBEDTLS_SSL_DEBUG_RET( 1, "Derive_Secret( ) with client_traffic_secret_0: Error", ret );
        return ret;
    }

    /* Generate server_application_traffic_secret_0
     *
     * Master Secret
     * |
     * +---------> Derive-Secret( ., "s ap traffic",
     * |                         ClientHello...Server Finished )
     * |                         = server_application_traffic_secret_0
     */

    ret = Derive_Secret( ssl, mbedtls_md_get_type( md_info ),
                        ssl->handshake->master_secret, mbedtls_hash_size_for_ciphersuite( suite_info ),
                        ( const unsigned char* )"s ap traffic", strlen( "s ap traffic" ),
                        padbuf, mbedtls_hash_size_for_ciphersuite( suite_info ),
                        ssl->handshake->server_traffic_secret, mbedtls_hash_size_for_ciphersuite( suite_info ) );

    if( ret != 0 )
    {
        MBEDTLS_SSL_DEBUG_RET( 1, "Derive_Secret( ) with server_traffic_secret_0: Error", ret );
        return ret;
    }

    /* Generate application traffic keys since any records following a 1-RTT Finished message
     * MUST be encrypted under the application traffic key.
     */

    MBEDTLS_SSL_DEBUG_MSG( 3, ( "-->>Calling makeTrafficKeys( ) with the following parameters:" ) );
    MBEDTLS_SSL_DEBUG_MSG( 3, ( "-- Hash Algorithm: %s", mbedtls_md_get_name( md_info ) ) );
    MBEDTLS_SSL_DEBUG_MSG( 3, ( "-- Handshake Traffic Secret Length: %d bytes", mbedtls_hash_size_for_ciphersuite( suite_info ) ) );
    MBEDTLS_SSL_DEBUG_MSG( 3, ( "-- Key Length: %d bytes", transform->keylen ) );
    MBEDTLS_SSL_DEBUG_MSG( 3, ( "-- IV Length: %d bytes", transform->ivlen ) );

    if( ( ret = makeTrafficKeys( mbedtls_md_get_type( md_info ),
                               ssl->handshake->client_traffic_secret,
                               ssl->handshake->server_traffic_secret,
                               mbedtls_hash_size_for_ciphersuite( suite_info ), transform->keylen, transform->ivlen, traffic_keys ) ) != 0 )
    {
        MBEDTLS_SSL_DEBUG_RET( 1, "makeTrafficKeys failed", ret );
        return( ret );
    }

    MBEDTLS_SSL_DEBUG_BUF( 3, "Record Type = Application Data, clientWriteKey:", traffic_keys->clientWriteKey, transform->keylen );
    MBEDTLS_SSL_DEBUG_BUF( 3, "Record Type = Application Data, serverWriteKey:", traffic_keys->serverWriteKey, transform->keylen );
    MBEDTLS_SSL_DEBUG_BUF( 3, "Record Type = Application Data, clientWriteIV:", traffic_keys->clientWriteIV, transform->ivlen );
    MBEDTLS_SSL_DEBUG_BUF( 3, "Record Type = Application Data, serverWriteIV:", traffic_keys->serverWriteIV, transform->ivlen );

    MBEDTLS_SSL_DEBUG_MSG( 2, ( "<= derive application traffic keys" ) );

    return( 0 );
}


/* mbedtls_set_traffic_key( ) activates keys and IVs for
 * the negotiated ciphersuite for use with encryption/decryption.
 * The sequence numbers are also set to zero.
 *
 * mode:
 *   - Do not backup keys -- use 1
 *   - Backup keys -- use 0
 */
int mbedtls_set_traffic_key( mbedtls_ssl_context *ssl, KeySet *traffic_keys, mbedtls_ssl_transform *transform, int mode ) {
    mbedtls_cipher_info_t const *cipher_info;
    int ret;
    unsigned char *key1;
    unsigned char *key2;
    size_t out_cid_len;
    size_t in_cid_len;
#if defined(MBEDTLS_SSL_PROTO_DTLS)
    unsigned char *temp;
#endif /* MBEDTLS_SSL_PROTO_DTLS */

    if( transform == NULL )
    {
        MBEDTLS_SSL_DEBUG_MSG( 1, ( "transform == NULL" ) );
        return( MBEDTLS_ERR_SSL_BAD_INPUT_DATA );
    }

    if( traffic_keys == NULL )
    {
        MBEDTLS_SSL_DEBUG_MSG( 1, ( "traffic_keys == NULL" ) );
        return( MBEDTLS_ERR_SSL_BAD_INPUT_DATA );
    }

    if( transform->ciphersuite_info == NULL )
    {
        MBEDTLS_SSL_DEBUG_MSG( 1, ( "transform->ciphersuite_info == NULL" ) );
        return( MBEDTLS_ERR_SSL_BAD_INPUT_DATA );
    }

    cipher_info = mbedtls_cipher_info_from_type( transform->ciphersuite_info->cipher );
    if( cipher_info == NULL )
    {
        MBEDTLS_SSL_DEBUG_MSG( 1, ( "cipher info for %d not found",
                                  transform->ciphersuite_info->cipher ) );
        return( MBEDTLS_ERR_SSL_BAD_INPUT_DATA );
    }

    if( ( ret = mbedtls_cipher_setup( &transform->cipher_ctx_enc,
                                    cipher_info ) ) != 0 )
    {
        MBEDTLS_SSL_DEBUG_RET( 1, "mbedtls_cipher_setup", ret );
        return( ret );
    }

    if( ( ret = mbedtls_cipher_setup( &transform->cipher_ctx_dec,
                                    cipher_info ) ) != 0 )
    {
        MBEDTLS_SSL_DEBUG_RET( 1, "mbedtls_cipher_setup", ret );
        return( ret );
    }

    if( mode == 0 )
    {
        /* Copy current traffic_key structure to previous */
        transform->traffic_keys_previous.clientWriteIV = transform->traffic_keys.clientWriteIV;
        transform->traffic_keys_previous.clientWriteKey = transform->traffic_keys.clientWriteKey;
#if defined(MBEDTLS_SSL_PROTO_DTLS)
        transform->traffic_keys_previous.epoch = transform->traffic_keys.epoch;
#endif /* MBEDTLS_SSL_PROTO_DTLS */
        transform->traffic_keys_previous.ivLen = transform->traffic_keys.ivLen;
        transform->traffic_keys_previous.keyLen = transform->traffic_keys.keyLen;
        transform->traffic_keys_previous.serverWriteIV = transform->traffic_keys.serverWriteIV;
        transform->traffic_keys_previous.serverWriteKey = transform->traffic_keys.serverWriteKey;
        memcpy( transform->traffic_keys_previous.iv, transform->traffic_keys.iv, transform->ivlen );
#if defined(MBEDTLS_SSL_PROTO_DTLS)
        transform->traffic_keys_previous.client_sn_key = transform->traffic_keys.client_sn_key;
        transform->traffic_keys_previous.server_sn_key = transform->traffic_keys.server_sn_key;
#endif /* MBEDTLS_SSL_PROTO_DTLS */

        /* Store current traffic_key structure */
        transform->traffic_keys.clientWriteIV = traffic_keys->clientWriteIV;
        transform->traffic_keys.clientWriteKey = traffic_keys->clientWriteKey;
#if defined(MBEDTLS_SSL_PROTO_DTLS)
        transform->traffic_keys.epoch = traffic_keys->epoch;
#endif /* MBEDTLS_SSL_PROTO_DTLS */
        transform->traffic_keys.ivLen = traffic_keys->ivLen;
        transform->traffic_keys.keyLen = traffic_keys->keyLen;
        transform->traffic_keys.serverWriteIV = traffic_keys->serverWriteIV;
        transform->traffic_keys.serverWriteKey = traffic_keys->serverWriteKey;
#if defined(MBEDTLS_SSL_PROTO_DTLS)
        transform->traffic_keys.client_sn_key = traffic_keys->client_sn_key;
        transform->traffic_keys.server_sn_key = traffic_keys->server_sn_key;
#endif /* MBEDTLS_SSL_PROTO_DTLS */
    }
#if defined(MBEDTLS_SSL_SRV_C)
    if( ssl->conf->endpoint == MBEDTLS_SSL_IS_SERVER )
    {

        key1 = traffic_keys->serverWriteKey; /* encryption key for the server */
        key2 = traffic_keys->clientWriteKey; /* decryption key for the server */

        transform->iv_enc = traffic_keys->serverWriteIV;
        transform->iv_dec = traffic_keys->clientWriteIV;
        /* Restore the most recent nonce */
        if( mode == 1 )
        {
            memcpy( transform->iv_dec, transform->traffic_keys_previous.clientWriteIV, transform->ivlen );
        }

#if defined(MBEDTLS_SSL_PROTO_DTLS)
        /* Reverse the keys for server */
        temp = transform->traffic_keys.client_sn_key;
        transform->traffic_keys.client_sn_key = transform->traffic_keys.server_sn_key;
        transform->traffic_keys.server_sn_key = temp;
#endif /* MBEDTLS_SSL_PROTO_DTLS */

    }
#endif /* MBEDTLS_SSL_SRV_C */

#if defined(MBEDTLS_SSL_CLI_C)
    if( ssl->conf->endpoint == MBEDTLS_SSL_IS_CLIENT )
    {
        key1 = traffic_keys->clientWriteKey; /* encryption key for the client */
        key2 = traffic_keys->serverWriteKey; /* decryption key for the client */

        transform->iv_enc = traffic_keys->clientWriteIV;
        transform->iv_dec = traffic_keys->serverWriteIV;
        /* Restore the most recent nonce */
        if( mode == 1 )
        {
            memcpy( transform->iv_dec, transform->traffic_keys_previous.serverWriteIV, transform->ivlen );
        }

    }
#endif /* MBEDTLS_SSL_CLI_C */

    if( ( ret = mbedtls_cipher_setkey( &transform->cipher_ctx_enc, key1,
                                     cipher_info->key_bitlen,
                                     MBEDTLS_ENCRYPT ) ) != 0 )
    {
        MBEDTLS_SSL_DEBUG_RET( 1, "mbedtls_cipher_setkey", ret );
        return( ret );
    }

    if( ( ret = mbedtls_cipher_setkey( &transform->cipher_ctx_dec, key2,
                                     cipher_info->key_bitlen,
                                     MBEDTLS_DECRYPT ) ) != 0 )
    {
        MBEDTLS_SSL_DEBUG_RET( 1, "mbedtls_cipher_setkey", ret );
        return( ret );
    }

/*	memset( ssl->transform_in->sequence_number_dec, 0x0, 12 ); */
/*	memset( ssl->transform_out->sequence_number_enc, 0x0, 12 ); */
    memset( transform->sequence_number_dec, 0x0, 12 );
    memset( transform->sequence_number_enc, 0x0, 12 );

    /* In case we negotiated the use of CIDs then we need to
     * adjust the pointers to various header fields. If we
     * did not negotiate the use of a CID or our peer requested
     * us not to add a CID value to the record header then the
     * out_cid_len or in_cid_len will be zero.
     */

#if defined(MBEDTLS_CID) && defined(MBEDTLS_SSL_PROTO_DTLS)
    out_cid_len = ssl->out_cid_len;
#else
    out_cid_len = 0;
#endif /* MBEDTLS_CID && MBEDTLS_SSL_PROTO_DTLS */

    if( ssl->conf->transport == MBEDTLS_SSL_TRANSPORT_DATAGRAM )
    {
        ssl->out_hdr = ssl->out_buf;
        ssl->out_ctr = ssl->out_buf + 1 + out_cid_len;
        ssl->out_len = ssl->out_buf + mbedtls_ssl_hdr_len( ssl, MBEDTLS_SSL_DIRECTION_OUT, transform ) - 2;
        ssl->out_iv = ssl->out_buf + mbedtls_ssl_hdr_len( ssl, MBEDTLS_SSL_DIRECTION_OUT, transform );
        /* ssl->out_msg = ssl->out_buf + mbedtls_ssl_hdr_len( ssl, MBEDTLS_SSL_DIRECTION_OUT ) + ssl->transform_negotiate->ivlen -
           ssl->transform_negotiate->fixed_ivlen; */
        ssl->out_msg = ssl->out_iv;
    }

#if defined(MBEDTLS_CID) && defined(MBEDTLS_SSL_PROTO_DTLS)
    in_cid_len = ssl->in_cid_len;
#else
    in_cid_len = 0;
#endif /* MBEDTLS_CID && MBEDTLS_SSL_PROTO_DTLS */

    if( ssl->conf->transport == MBEDTLS_SSL_TRANSPORT_DATAGRAM )
    {
        ssl->in_hdr = ssl->in_buf;
        ssl->in_ctr = ssl->in_buf + 1 + in_cid_len;
        ssl->in_len = ssl->in_buf + mbedtls_ssl_hdr_len( ssl, MBEDTLS_SSL_DIRECTION_IN, transform ) - 2;
        ssl->in_iv = ssl->in_buf + mbedtls_ssl_hdr_len( ssl, MBEDTLS_SSL_DIRECTION_IN, transform );
        /* ssl->in_msg = ssl->in_buf + mbedtls_ssl_hdr_len( ssl, MBEDTLS_SSL_DIRECTION_OUT ) + ssl->transform_negotiate->ivlen -
           ssl->transform_negotiate->fixed_ivlen; */
        ssl->in_msg = ssl->in_iv;
    }

    return ( 0 );
}

#if defined(MBEDTLS_ZERO_RTT)
/* Early Data Key Derivation for TLS 1.3
 *
 * Three tasks:
 *   - Switch transform
 *   - Generate client_early_traffic_secret
 *   - Generate traffic key material
 */
int mbedtls_ssl_early_data_key_derivation( mbedtls_ssl_context *ssl, KeySet *traffic_keys )
{
    int ret;
    int hash_length;
    const mbedtls_ssl_ciphersuite_t *ciphersuite_info;
    const mbedtls_cipher_info_t *cipher_info;
    const mbedtls_md_info_t *md;
    unsigned char padbuf[MBEDTLS_MD_MAX_SIZE];
    mbedtls_ssl_transform *transform;

#if defined(MBEDTLS_SHA256_C)
    mbedtls_sha256_context sha256;
#endif

#if defined(MBEDTLS_SHA512_C)
    mbedtls_sha512_context sha512;
#endif

    MBEDTLS_SSL_DEBUG_MSG( 2, ( "=> mbedtls_ssl_early_data_key_derivation" ) );

    /* sanity checks */
    if( ssl->transform_negotiate == NULL )
    {
        MBEDTLS_SSL_DEBUG_MSG( 1, ( "transform_negotiate == NULL, mbedtls_ssl_early_data_key_derivation failed" ) );
        return( MBEDTLS_ERR_SSL_INTERNAL_ERROR );
    }

    if( ssl->transform_negotiate->ciphersuite_info == NULL )
    {
        MBEDTLS_SSL_DEBUG_MSG( 1, ( "transform_negotiate->ciphersuite_info == NULL, mbedtls_ssl_early_data_key_derivation failed" ) );
        return( MBEDTLS_ERR_SSL_INTERNAL_ERROR );
    }

    if( ssl->session_negotiate == NULL )
    {
        MBEDTLS_SSL_DEBUG_MSG( 1, ( "session_negotiate == NULL, mbedtls_ssl_early_data_key_derivation failed" ) );
        return( MBEDTLS_ERR_SSL_INTERNAL_ERROR );
    }

#if defined(MBEDTLS_SSL_SRV_C)
    if( ssl->conf->endpoint == MBEDTLS_SSL_IS_SERVER )
    {
        MBEDTLS_SSL_DEBUG_MSG( 3, ( "switching to new transform spec for inbound data" ) );
        ssl->transform_in = ssl->transform_negotiate;
        ssl->session_in = ssl->session_negotiate;
        transform = ssl->transform_negotiate;
    }
#endif
#if defined(MBEDTLS_SSL_CLI_C)
    if( ssl->conf->endpoint == MBEDTLS_SSL_IS_CLIENT )
    {
        MBEDTLS_SSL_DEBUG_MSG( 3, ( "switching to new transform spec for outbound data" ) );
        ssl->transform_out = ssl->transform_negotiate;
        ssl->session_out = ssl->session_negotiate;
        transform = ssl->transform_negotiate;
    }
#endif

    ciphersuite_info = transform->ciphersuite_info;
    if( ciphersuite_info == NULL )
    {
        MBEDTLS_SSL_DEBUG_MSG( 1, ( "ciphersuite_info == NULL" ) );
        return( MBEDTLS_ERR_SSL_BAD_INPUT_DATA );
    }

    cipher_info = mbedtls_cipher_info_from_type( ciphersuite_info->cipher );
    if( cipher_info == NULL )
    {
        MBEDTLS_SSL_DEBUG_MSG( 1, ( "cipher info for %d not found",
                                  ciphersuite_info->cipher ) );
        return( MBEDTLS_ERR_SSL_BAD_INPUT_DATA );
    }

    md = mbedtls_md_info_from_type( transform->ciphersuite_info->hash );
    if( md == NULL )
    {
        MBEDTLS_SSL_DEBUG_MSG( 1, ( "md == NULL, mbedtls_ssl_early_data_key_derivation failed" ) );
        return( MBEDTLS_ERR_SSL_INTERNAL_ERROR );
    }

    hash_length = mbedtls_hash_size_for_ciphersuite( ciphersuite_info );

    if( hash_length == -1 )
    {
        MBEDTLS_SSL_DEBUG_MSG( 1, ( "mbedtls_hash_size_for_ciphersuite == -1, mbedtls_ssl_early_data_key_derivation failed" ) );
        return( MBEDTLS_ERR_SSL_INTERNAL_ERROR );
    }

#if defined(MBEDTLS_SSL_SRV_C)
    if( ssl->conf->endpoint == MBEDTLS_SSL_IS_SERVER )
    {
        memset( transform->sequence_number_dec, 0x0, 12 ); /* Set sequence number to zero */
    }
#endif
#if defined(MBEDTLS_SSL_CLI_C)
    if( ssl->conf->endpoint == MBEDTLS_SSL_IS_CLIENT )
    {
        memset( transform->sequence_number_enc, 0x0, 12 ); /* Set sequence number to zero */
    }
#endif

#if defined(MBEDTLS_SSL_PROTO_DTLS) && defined(MBEDTLS_SSL_DTLS_ANTI_REPLAY)
    if( ssl->conf->transport == MBEDTLS_SSL_TRANSPORT_DATAGRAM )
    {
        ssl_dtls_replay_reset( ssl );
    }
#endif /* MBEDTLS_SSL_PROTO_DTLS && MBEDTLS_SSL_DTLS_ANTI_REPLAY */

    if( ciphersuite_info->hash == MBEDTLS_MD_SHA256 )
    {
#if defined(MBEDTLS_SHA256_C)
        mbedtls_sha256_init( &sha256 );
        mbedtls_sha256_starts( &sha256, 0 /* = use SHA256 */ );
        mbedtls_sha256_clone( &sha256, &ssl->handshake->fin_sha256 );
        MBEDTLS_SSL_DEBUG_BUF( 5, "finished sha256 state", ( unsigned char * )sha256.state, sizeof( sha256.state ) );
        mbedtls_sha256_finish( &sha256, padbuf );
        MBEDTLS_SSL_DEBUG_BUF( 5, "handshake hash", padbuf, 32 );
#else
        MBEDTLS_SSL_DEBUG_MSG( 1, ( "mbedtls_ssl_derive_master_secret: Unknow hash function." ) );
        return( MBEDTLS_ERR_SSL_INTERNAL_ERROR );
#endif
    }
    else if( ciphersuite_info->hash == MBEDTLS_MD_SHA384 )
    {
#if defined(MBEDTLS_SHA512_C)
        mbedtls_sha512_init( &sha512 );
        mbedtls_sha512_starts( &sha512, 1 /* = use SHA384 */ );
        mbedtls_sha512_clone( &sha512, &ssl->handshake->fin_sha512 );
        MBEDTLS_SSL_DEBUG_BUF( 4, "finished sha384 state", ( unsigned char * )sha512.state, 48 );
        mbedtls_sha512_finish( &sha512, padbuf );
        MBEDTLS_SSL_DEBUG_BUF( 5, "handshake hash", padbuf, 48 );
#else
        MBEDTLS_SSL_DEBUG_MSG( 1, ( "mbedtls_ssl_derive_master_secret: Unknow hash function." ) );
        return( MBEDTLS_ERR_SSL_INTERNAL_ERROR );
#endif
    }
    else if( ciphersuite_info->hash == MBEDTLS_MD_SHA512 )
    {
#if defined(MBEDTLS_SHA512_C)
        mbedtls_sha512_init( &sha512 );
        mbedtls_sha512_starts( &sha512, 0 /* = use SHA512 */ );
        mbedtls_sha512_clone( &sha512, &ssl->handshake->fin_sha512 );
        MBEDTLS_SSL_DEBUG_BUF( 4, "finished sha512 state", ( unsigned char * )sha512.state, 64 );
        mbedtls_sha512_finish( &sha512, padbuf );
        MBEDTLS_SSL_DEBUG_BUF( 5, "handshake hash for psk binder", padbuf, 64 );
    }
    else
    {
#else
        MBEDTLS_SSL_DEBUG_MSG( 1, ( "mbedtls_ssl_derive_master_secret: Unknow hash function." ) );
        return( MBEDTLS_ERR_SSL_INTERNAL_ERROR );
#endif
    }

    /* Create client_early_traffic_secret */
    ret = Derive_Secret( ssl, mbedtls_md_get_type( md ),
                        ssl->handshake->early_secret, hash_length,
			( const unsigned char* )"c e traffic", strlen( "c e traffic" ),
			padbuf, hash_length, ssl->handshake->client_early_traffic_secret, hash_length );

    MBEDTLS_SSL_DEBUG_BUF( 5, "early_secret", ssl->handshake->early_secret, hash_length );
    MBEDTLS_SSL_DEBUG_BUF( 5, "client_early_traffic_secret", ssl->handshake->client_early_traffic_secret, hash_length );

    MBEDTLS_SSL_DEBUG_MSG( 5, ( "Derive_Secret with 'c e traffic'" ) );

    if( ret != 0 )
    {
        MBEDTLS_SSL_DEBUG_RET( 1, "Derive_Secret", ret );
        return( ret );
    }

    /* Creating the Traffic Keys */

    /* Settings for GCM, CCM, and CCM_8 */
    transform->maclen = 0;
    transform->fixed_ivlen = 4;
    transform->ivlen = cipher_info->iv_size;
    transform->keylen = cipher_info->key_bitlen / 8;

    /* Minimum length for an encrypted handshake message is
     *  - Handshake header
     *  - 1 byte for handshake type appended to the end of the message
     *  - Authentication tag ( which depends on the mode of operation )
     */
    if( transform->ciphersuite_info->cipher == MBEDTLS_CIPHER_AES_128_CCM_8 ) transform->minlen = 8;
    else transform->minlen = 16;

    /* TBD: Temporarily changed to test encrypted alert messages */
    /* transform->minlen += mbedtls_ssl_hs_hdr_len( ssl ); */

    transform->minlen += 1;

    MBEDTLS_SSL_DEBUG_MSG( 3, ( "-->>Calling makeTrafficKeys( ) with the following parameters:" ) );
    MBEDTLS_SSL_DEBUG_MSG( 3, ( "-- Hash Algorithm: %s", mbedtls_md_get_name( md ) ) );
    MBEDTLS_SSL_DEBUG_MSG( 3, ( "-- Early Traffic Secret Length: %d bytes", mbedtls_hash_size_for_ciphersuite( ciphersuite_info ) ) );
    MBEDTLS_SSL_DEBUG_MSG( 3, ( "-- Key Length: %d bytes", transform->keylen ) );
    MBEDTLS_SSL_DEBUG_MSG( 3, ( "-- IV Length: %d bytes", transform->ivlen ) );

    if( ( ret = makeTrafficKeys( mbedtls_md_get_type( md ),
                               ssl->handshake->client_early_traffic_secret,
                               ssl->handshake->client_early_traffic_secret,
                               mbedtls_hash_size_for_ciphersuite( ciphersuite_info ),
                               transform->keylen, transform->ivlen, traffic_keys ) ) != 0 )
    {
        MBEDTLS_SSL_DEBUG_RET( 1, "makeTrafficKeys failed", ret );
        return( ret );
    }

    MBEDTLS_SSL_DEBUG_BUF( 3, "[TLS 1.3, ] + handshake key expansion, clientWriteKey:", traffic_keys->clientWriteKey, transform->keylen );
    MBEDTLS_SSL_DEBUG_BUF( 3, "[TLS 1.3, ] + handshake key expansion, serverWriteKey:", traffic_keys->serverWriteKey, transform->keylen );
    MBEDTLS_SSL_DEBUG_BUF( 3, "[TLS 1.3, ] + handshake key expansion, clientWriteIV:", traffic_keys->clientWriteIV, transform->ivlen );
    MBEDTLS_SSL_DEBUG_BUF( 3, "[TLS 1.3, ] + handshake key expansion, serverWriteIV:", traffic_keys->serverWriteIV, transform->ivlen );

    MBEDTLS_SSL_DEBUG_MSG( 2, ( "<= mbedtls_ssl_early_data_key_derivation" ) );

    return( 0 );
}
#endif /* MBEDTLS_ZERO_RTT */

/* Key Derivation for TLS 1.3
 *
 * Three tasks:
 *   - Switch transform for inbound data
 *   - Generate master key
 *   - Generate handshake traffic keys
 */
int mbedtls_ssl_key_derivation( mbedtls_ssl_context *ssl, KeySet *traffic_keys )
{
    int ret;

    MBEDTLS_SSL_DEBUG_MSG( 2, ( "=> mbedtls_ssl_key_derivation" ) );

    MBEDTLS_SSL_DEBUG_MSG( 3, ( "switching to new transform spec for inbound data" ) );
    ssl->transform_in = ssl->transform_negotiate;
    ssl->session_in = ssl->session_negotiate;
    memset( ssl->transform_in->sequence_number_dec, 0x0, 12 ); /* Set sequence number to zero */
    memset( ssl->in_ctr, 0, 8 );

#if defined(MBEDTLS_SSL_PROTO_DTLS) && defined(MBEDTLS_SSL_DTLS_ANTI_REPLAY)
    if( ssl->conf->transport == MBEDTLS_SSL_TRANSPORT_DATAGRAM )
        ssl_dtls_replay_reset( ssl );
#endif /* MBEDTLS_SSL_PROTO_DTLS && MBEDTLS_SSL_DTLS_ANTI_REPLAY */

    /* Creating the Master Secret ( TLS 1.3 ) */
    if( ( ret = mbedtls_ssl_derive_master_secret( ssl ) ) != 0 )
    {
        MBEDTLS_SSL_DEBUG_RET( 1, "mbedtls_ssl_derive_master_secret", ret );
        return( ret );
    }

    /* Creating the Traffic Keys ( TLS 1.3 ) */
    if( ( ret = mbedtls_ssl_derive_traffic_keys( ssl, traffic_keys ) ) != 0 )
    {
        MBEDTLS_SSL_DEBUG_RET( 1, "mbedtls_ssl_derive_traffic_keys", ret );
        return( ret );
    }

    /*
     * Set the in_msg pointer to the correct location based on IV length
     * For TLS 1.3 the record layer header has changed and hence we need to accomodate for it.
     */
    ssl->in_msg = ssl->in_iv;

#if defined(MBEDTLS_SSL_HW_RECORD_ACCEL)
    if( mbedtls_ssl_hw_record_activate != NULL )
    {
        if( ( ret = mbedtls_ssl_hw_record_activate( ssl, MBEDTLS_SSL_CHANNEL_INBOUND ) ) != 0 )
        {
            MBEDTLS_SSL_DEBUG_RET( 1, "mbedtls_ssl_hw_record_activate", ret );
            return( MBEDTLS_ERR_SSL_HW_ACCEL_FAILED );
        }
    }
#endif /* MBEDTLS_SSL_HW_RECORD_ACCEL */

    MBEDTLS_SSL_DEBUG_MSG( 2, ( "<= mbedtls_ssl_key_derivation" ) );

    return( 0 );
}



void mbedtls_ssl_handshake_wrapup( mbedtls_ssl_context *ssl )
{

    MBEDTLS_SSL_DEBUG_MSG( 3, ( "=> handshake wrapup" ) );


    /*
     * Free the previous session and switch in the current one
     */
    if( ssl->session )
    {

        mbedtls_ssl_session_free( ssl->session );
        mbedtls_free( ssl->session );
    }
    ssl->session = ssl->session_negotiate;
    ssl->session_negotiate = NULL;


    /* With DTLS 1.3 we keep the handshake and transform structures alive. */
#if defined(MBEDTLS_SSL_PROTO_DTLS)
    if( ssl->conf->transport == MBEDTLS_SSL_TRANSPORT_DATAGRAM )
    {
        MBEDTLS_SSL_DEBUG_MSG( 3, ( "skip freeing handshake and transform" ) );
    }
#endif /* MBEDTLS_SSL_PROTO_DTLS */

    MBEDTLS_SSL_DEBUG_MSG( 3, ( "<= handshake wrapup" ) );
}

/*
 *
 * STATE HANDLING: Outgoing Finished
 *
 */

/*
 * Overview
 */

/* Main entry point: orchestrates the other functions */
int ssl_finished_out_process( mbedtls_ssl_context* ssl );

static int ssl_finished_out_prepare( mbedtls_ssl_context* ssl );
static int ssl_finished_out_write( mbedtls_ssl_context* ssl,
                                  unsigned char* buf,
                                  size_t buflen,
                                  size_t* olen );
static int ssl_finished_out_postprocess( mbedtls_ssl_context* ssl );


/*
 * Implementation
 */


int ssl_finished_out_process( mbedtls_ssl_context* ssl )
{
    int ret;
    KeySet traffic_keys;

    MBEDTLS_SSL_DEBUG_MSG( 2, ( "=> write finished" ) );

    memset( ( void* )&traffic_keys, 0, sizeof( KeySet ) );

    ssl->handshake->state_local.finished_out.traffic_keys = &traffic_keys;

    if( !ssl->handshake->state_local.finished_out.preparation_done )
    {
        MBEDTLS_SSL_PROC_CHK( ssl_finished_out_prepare( ssl ) );
        ssl->handshake->state_local.finished_out.preparation_done = 1;
    }

    /* Make sure we can write a new message. */
    MBEDTLS_SSL_PROC_CHK( mbedtls_ssl_flush_output( ssl ) );

    MBEDTLS_SSL_PROC_CHK( ssl_finished_out_write( ssl, ssl->out_msg,
                                                MBEDTLS_SSL_MAX_CONTENT_LEN,
                                                &ssl->out_msglen ) );
    ssl->out_msgtype = MBEDTLS_SSL_MSG_HANDSHAKE;
    ssl->out_msg[0] = MBEDTLS_SSL_HS_FINISHED;

    MBEDTLS_SSL_PROC_CHK( mbedtls_ssl_write_record( ssl ) );

    MBEDTLS_SSL_PROC_CHK( ssl_finished_out_postprocess( ssl ) );

cleanup:

    MBEDTLS_SSL_DEBUG_MSG( 2, ( "<= write finished" ) );
    return( ret );
}

static int ssl_finished_out_prepare( mbedtls_ssl_context* ssl )
{
    int ret;
    KeySet* traffic_keys=ssl->handshake->state_local.finished_out.traffic_keys;

#if defined(MBEDTLS_SSL_CLI_C)
    if( ssl->conf->endpoint == MBEDTLS_SSL_IS_CLIENT )
    {
#if defined(MBEDTLS_ZERO_RTT)
        if( ssl->handshake->early_data == MBEDTLS_SSL_EARLY_DATA_ON )
        {
            ssl->transform_out = ssl->transform_negotiate;
            ssl->session_out = ssl->session_negotiate;
            memset( ssl->transform_out->sequence_number_enc, 0x0, 12 ); /* Set sequence number to zero */

            ret = mbedtls_ssl_key_derivation( ssl, traffic_keys );
            if( ret != 0 )
            {
                MBEDTLS_SSL_DEBUG_RET( 1, "mbedtls_ssl_key_derivation", ret );
                return ( ret );
            }

#if defined(MBEDTLS_SSL_PROTO_DTLS)
            traffic_keys.epoch = 2;
#endif /* MBEDTLS_SSL_PROTO_DTLS */

            ret = mbedtls_set_traffic_key( ssl, traffic_keys, ssl->transform_out, 0 );
            if( ret != 0 )
            {
                MBEDTLS_SSL_DEBUG_RET( 1, "mbedtls_set_traffic_key", ret );
                return ( ret );
            }
#if defined(MBEDTLS_SSL_PROTO_DTLS)
            /* epoch value ( 2 ) is used for messages protected using keys derived
             * from the handshake_traffic_secret.
             */
            ssl->in_epoch = 2;
            ssl->out_epoch = 2;
#endif /* MBEDTLS_SSL_PROTO_DTLS */
        }
#endif /* MBEDTLS_ZERO_RTT */

        ret = mbedtls_ssl_generate_application_traffic_keys( ssl, traffic_keys );
        if( ret != 0 )
        {
            MBEDTLS_SSL_DEBUG_RET( 1, "mbedtls_ssl_generate_application_traffic_keys", ret );
            return ( ret );
        }

    }
#endif /* MBEDTLS_SSL_CLI_C */


    /*
     * Set the out_msg pointer to the correct location based on IV length
     */
#if !defined(MBEDTLS_SSL_PROTO_DTLS)
    ssl->out_msg = ssl->out_iv;
#endif /* MBEDTLS_SSL_PROTO_DTLS */

    /* Compute transcript of handshake up to now. */

    ret = ssl->handshake->calc_finished( ssl, ssl->handshake->state_local.finished_out.digest, ssl->conf->endpoint );

    ssl->handshake->calc_finished( ssl,
                                  ssl->handshake->state_local.finished_out.digest,
                                  ssl->conf->endpoint );

#if defined(MBEDTLS_SSL_HW_RECORD_ACCEL)
    if( mbedtls_ssl_hw_record_activate != NULL )
    {
        if( ( ret = mbedtls_ssl_hw_record_activate( ssl, MBEDTLS_SSL_CHANNEL_OUTBOUND ) ) != 0 )
        {
            MBEDTLS_SSL_DEBUG_RET( 1, "mbedtls_ssl_hw_record_activate", ret );
            return( MBEDTLS_ERR_SSL_HW_ACCEL_FAILED );
        }
    }
#endif /* MBEDTLS_SSL_HW_RECORD_ACCEL */

#if defined(MBEDTLS_SSL_PROTO_DTLS)
    if( ssl->conf->transport == MBEDTLS_SSL_TRANSPORT_DATAGRAM )
        mbedtls_ssl_send_flight_completed( ssl );
#endif /* MBEDTLS_SSL_PROTO_DTLS */

    return( 0 );
}

static int ssl_finished_out_postprocess( mbedtls_ssl_context* ssl )
{
    int ret;
    KeySet* traffic_keys = ssl->handshake->state_local.finished_out.traffic_keys;

#if defined(MBEDTLS_SSL_CLI_C)
    if( ssl->conf->endpoint == MBEDTLS_SSL_IS_CLIENT )
    {

#if defined(MBEDTLS_SSL_PROTO_DTLS)
        if( ssl->conf->transport == MBEDTLS_SSL_TRANSPORT_DATAGRAM )
            mbedtls_ack_add_record( ssl, MBEDTLS_SSL_HS_FINISHED, MBEDTLS_SSL_ACK_RECORDS_SENT );
#endif /* MBEDTLS_SSL_PROTO_DTLS */

        /* Compute resumption_master_secret */

        ret = mbedtls_ssl_generate_resumption_master_secret( ssl );
        if( ret != 0 )
        {
            MBEDTLS_SSL_DEBUG_RET( 1, "mbedtls_ssl_generate_resumption_master_secret ", ret );
            return ( ret );
        }

#if defined(MBEDTLS_SSL_PROTO_DTLS)
        traffic_keys.epoch = 3;
#endif /* MBEDTLS_SSL_PROTO_DTLS */

        ret = mbedtls_set_traffic_key( ssl, traffic_keys, ssl->transform_negotiate, 0 );
        if( ret != 0 )
        {
            MBEDTLS_SSL_DEBUG_RET( 1, "mbedtls_set_traffic_key", ret );
            return ( ret );
        }

#if defined(MBEDTLS_SSL_PROTO_DTLS)
        /* epoch value ( 3 ) is used for payloads protected using keys
         * derived from the initial traffic_secret_0.
         */
        ssl->in_epoch = 3;
        ssl->out_epoch = 3;
#endif /* MBEDTLS_SSL_PROTO_DTLS */

        if( ssl->conf->transport == MBEDTLS_SSL_TRANSPORT_DATAGRAM )
            mbedtls_ssl_handshake_set_state( ssl, MBEDTLS_SSL_HANDSHAKE_FINISH_ACK );
        else
            mbedtls_ssl_handshake_set_state( ssl, MBEDTLS_SSL_FLUSH_BUFFERS );

    }
#endif /* MBEDTLS_SSL_CLI_C */

#if defined(MBEDTLS_SSL_SRV_C)
    if( ssl->conf->endpoint == MBEDTLS_SSL_IS_SERVER )
    {
#if defined(MBEDTLS_ZERO_RTT)
        if( ssl->handshake->early_data == MBEDTLS_SSL_EARLY_DATA_ON )
        {
            mbedtls_ssl_handshake_set_state( ssl, MBEDTLS_SSL_EARLY_DATA );
        }
        else
#endif /* MBEDTLS_ZERO_RTT */
        {
            mbedtls_ssl_handshake_set_state( ssl, MBEDTLS_SSL_CLIENT_CERTIFICATE );
        }

    }
#endif /* MBEDTLS_SSL_SRV_C */

    return( 0 );
}

static int ssl_finished_out_write( mbedtls_ssl_context* ssl,
                                  unsigned char* buf,
                                  size_t buflen,
                                  size_t* olen )
{
    size_t const tls_hs_hdr_len = 4;

    /* Note: Even if DTLS is used, the current message writing functions
     * write TLS headers, and it is only at sending time that the actual
     * DTLS header is generated. That's why we unconditionally shift by
     * 4 bytes here as opposed to mbedtls_ssl_hs_hdr_len( ssl ). */

    if( buflen < tls_hs_hdr_len
        + ssl->handshake->state_local.finished_out.digest_len )
    {
        return( MBEDTLS_ERR_SSL_BUFFER_TOO_SMALL );
    }

    memcpy( buf + tls_hs_hdr_len,
           ssl->handshake->state_local.finished_out.digest,
           ssl->handshake->state_local.finished_out.digest_len );

    *olen = tls_hs_hdr_len + ssl->handshake->state_local.finished_out.digest_len;

    return( 0 );
}

/*
 *
 * STATE HANDLING: Incoming Finished
 *
 */

/*
 * Overview
 */

/* Main entry point: orchestrates the other functions */
int ssl_finished_in_process( mbedtls_ssl_context* ssl );

static int ssl_finished_in_preprocess( mbedtls_ssl_context* ssl );
static int ssl_finished_in_postprocess( mbedtls_ssl_context* ssl );
static int ssl_finished_in_parse( mbedtls_ssl_context* ssl,
                                 const unsigned char* buf,
                                 size_t buflen );

/*
 * Implementation
 */

int ssl_finished_in_process( mbedtls_ssl_context* ssl )
{
    int ret = 0;
    MBEDTLS_SSL_DEBUG_MSG( 2, ( "=> parse finished" ) );

    /* Preprocessing step: Compute handshake digest */
    MBEDTLS_SSL_PROC_CHK( ssl_finished_in_preprocess( ssl ) );

    /* Fetching step */
    if( ( ret = mbedtls_ssl_read_record( ssl ) ) != 0 )
    {
        MBEDTLS_SSL_DEBUG_RET( 1, "mbedtls_ssl_read_record", ret );
        goto cleanup;
    }

    if( ssl->in_msgtype != MBEDTLS_SSL_MSG_HANDSHAKE ||
        ssl->in_msg[0] != MBEDTLS_SSL_HS_FINISHED )
    {
        MBEDTLS_SSL_DEBUG_MSG( 1, ( "bad finished message" ) );

        SSL_PEND_FATAL_ALERT( MBEDTLS_SSL_ALERT_MSG_UNEXPECTED_MESSAGE );
        ret = MBEDTLS_ERR_SSL_UNEXPECTED_MESSAGE;
        goto cleanup;
    }

    /* Parsing step */
    MBEDTLS_SSL_PROC_CHK( ssl_finished_in_parse( ssl,
                                               ssl->in_msg + mbedtls_ssl_hs_hdr_len( ssl ),
                                               ssl->in_hslen - mbedtls_ssl_hs_hdr_len( ssl ) ) );

#if defined(MBEDTLS_SSL_PROTO_DTLS)
    if( ssl->conf->transport == MBEDTLS_SSL_TRANSPORT_DATAGRAM )
        mbedtls_ssl_recv_flight_completed( ssl );
#endif /* MBEDTLS_SSL_PROTO_DTLS */

    /* Postprocessing step: Update state machine */
    MBEDTLS_SSL_PROC_CHK( ssl_finished_in_postprocess( ssl ) );

cleanup:

    /* In the MPS one would close the read-port here to
     * ensure there's no overlap of reading and writing. */

    MBEDTLS_SSL_DEBUG_MSG( 2, ( "<= parse finished" ) );
    return( ret );
}

static int ssl_finished_in_preprocess( mbedtls_ssl_context* ssl )
{
    unsigned int hash_len;
    const mbedtls_ssl_ciphersuite_t* suite_info;

    suite_info = mbedtls_ssl_ciphersuite_from_id( ssl->session_negotiate->ciphersuite );

    if( suite_info == NULL )
    {
        MBEDTLS_SSL_DEBUG_MSG( 1, ( "mbedtls_ssl_ciphersuite_from_id in ssl_finished_in_preprocess failed" ) );
        return( MBEDTLS_ERR_SSL_INTERNAL_ERROR );
    }

    hash_len = mbedtls_hash_size_for_ciphersuite( suite_info );

    if( hash_len == 0 )
    {
        MBEDTLS_SSL_DEBUG_MSG( 1, ( "mbedtls_hash_size_for_ciphersuite in ssl_finished_in_preprocess failed" ) );
        return( MBEDTLS_ERR_SSL_INTERNAL_ERROR );
    }

    ssl->handshake->state_local.finished_in.digest_len = hash_len;

    ssl->handshake->calc_finished( ssl,
                                  ssl->handshake->state_local.finished_in.digest,
                                  ssl->conf->endpoint ^ 1 );

    return( 0 );
}

static int ssl_finished_in_parse( mbedtls_ssl_context* ssl,
                                 const unsigned char* buf,
                                 size_t buflen )
{
    /* Structural validation */
    if( buflen != ssl->handshake->state_local.finished_in.digest_len )
    {
        MBEDTLS_SSL_DEBUG_MSG( 1, ( "bad finished message" ) );

        SSL_PEND_FATAL_ALERT( MBEDTLS_SSL_ALERT_MSG_DECODE_ERROR );
        return( MBEDTLS_ERR_SSL_BAD_HS_FINISHED );
    }

    MBEDTLS_SSL_DEBUG_MSG( 5, ( "Verify finished message" ) );

    MBEDTLS_SSL_DEBUG_BUF( 5, "Hash ( self-computed ):",
                          ssl->handshake->state_local.finished_in.digest, ssl->handshake->state_local.finished_in.digest_len );
    MBEDTLS_SSL_DEBUG_BUF( 5, "Hash ( received message ):", buf, ssl->handshake->state_local.finished_in.digest_len );

    /* Semantic validation */
    if( mbedtls_ssl_safer_memcmp( buf,
                                 ssl->handshake->state_local.finished_in.digest,
                                 ssl->handshake->state_local.finished_in.digest_len ) != 0 )
    {
        MBEDTLS_SSL_DEBUG_MSG( 1, ( "bad finished message" ) );

        SSL_PEND_FATAL_ALERT( MBEDTLS_SSL_ALERT_MSG_DECODE_ERROR );
        return( MBEDTLS_ERR_SSL_BAD_HS_FINISHED );
    }
    return( 0 );
}

static int ssl_finished_in_postprocess( mbedtls_ssl_context* ssl )
{
    /* Update logic state machine */
#if defined(MBEDTLS_SSL_CLI_C)
    if( ssl->conf->endpoint == MBEDTLS_SSL_IS_CLIENT )
    {

    }
#endif /* MBEDTLS_SSL_CLI_C */
#if defined(MBEDTLS_SSL_SRV_C)
    if( ssl->conf->endpoint == MBEDTLS_SSL_IS_SERVER )
    {

    }
#endif /* MBEDTLS_SSL_SRV_C */

    return( 0 );
}



#if defined(MBEDTLS_CID)
void mbedtls_ssl_conf_cid( mbedtls_ssl_config *conf, unsigned int cid )
{
    if( cid == MBEDTLS_CID_CONF_DISABLED || cid == MBEDTLS_CID_CONF_ENABLED ||
        cid == MBEDTLS_CID_CONF_ZERO_LENGTH )
        conf->cid = cid;
}
#endif


#if defined(MBEDTLS_ZERO_RTT)
void mbedtls_ssl_conf_early_data( mbedtls_ssl_config *conf, int early_data, char *buffer, unsigned int len, int( *early_data_callback )( mbedtls_ssl_context *,
                                                                                                                                     unsigned char *, size_t ) )
{
    if( conf != NULL )
    {
        conf->early_data = early_data;
        if( buffer != NULL && len >0 && early_data==MBEDTLS_SSL_EARLY_DATA_ENABLED )
        {
            conf->early_data_buf = buffer;
            conf->early_data_len = len;
            conf->early_data_callback = early_data_callback;
        }
    }
}
#endif /* MBEDTLS_ZERO_RTT */


#if defined(MBEDTLS_SSL_NEW_SESSION_TICKET)

/* The ssl_parse_new_session_ticket( ) function is used by the
 * client to parse the NewSessionTicket message, which contains
 * the ticket and meta-data provided by the server in a post-
 * handshake message.
 *
 * The code is located in ssl_tls.c since the function is called
 * mbedtls_ssl_read. It is a post-handshake message.
 */
int ssl_parse_new_session_ticket( mbedtls_ssl_context *ssl )
{
    int ret;
    uint32_t lifetime, ticket_age_add;
    uint8_t ticket_nonce_len;
    size_t ticket_len, ext_len;
    unsigned char *ticket;
    const unsigned char *msg, *extensions;
    const mbedtls_ssl_ciphersuite_t *suite_info;
    unsigned int msg_len;

    MBEDTLS_SSL_DEBUG_MSG( 2, ( "=> parse new session ticket" ) );

    msg = ssl->in_msg + mbedtls_ssl_hs_hdr_len( ssl );
    msg_len = ( ssl->in_msg[2] << 8 ) | ssl->in_msg[3];

    if( msg_len+ mbedtls_ssl_hs_hdr_len( ssl ) != ssl->in_msglen )
    {
        MBEDTLS_SSL_DEBUG_MSG( 1, ( "bad new session ticket message" ) );
        return( MBEDTLS_ERR_SSL_BAD_HS_NEW_SESSION_TICKET );
    }

    /* Ticket lifetime */
    lifetime = ( msg[0] << 24 ) | ( msg[1] << 16 ) |
        ( msg[2] << 8 ) | ( msg[3] );

    ssl->session->ticket_lifetime = lifetime;
    MBEDTLS_SSL_DEBUG_MSG( 3, ( "ticket->lifetime: %d", lifetime ) );

    /* Ticket Age Add */
    ticket_age_add = ( msg[4] << 24 ) | ( msg[5] << 16 ) |
        ( msg[6] << 8 ) | ( msg[7] );

    ssl->session->ticket_age_add = ticket_age_add;

    MBEDTLS_SSL_DEBUG_MSG( 3, ( "ticket->age_add: %u", ticket_age_add ) );

    /* Ticket Nonce */
    ticket_nonce_len = msg[8];

    MBEDTLS_SSL_DEBUG_MSG( 3, ( "ticket->nonce_length: %d", ticket_nonce_len ) );
    MBEDTLS_SSL_DEBUG_BUF( 3, "ticket->nonce:", ( unsigned char* )&msg[9], ticket_nonce_len );

    /* Check if we previously received a ticket already. If we did, then we should
     * re-use already allocated nonce-space.
     */
    if( ssl->session->ticket_nonce != NULL || ssl->session->ticket_nonce_len > 0 )
    {
        mbedtls_free( ssl->session->ticket_nonce );
        ssl->session->ticket_nonce = NULL;
        ssl->session->ticket_nonce_len = 0;
    }

    if( ( ssl->session->ticket_nonce = mbedtls_calloc( 1, ticket_nonce_len ) ) == NULL )
    {
        MBEDTLS_SSL_DEBUG_MSG( 1, ( "ticket_nonce alloc failed" ) );
        return( MBEDTLS_ERR_SSL_ALLOC_FAILED );
    }

    memcpy( ssl->session->ticket_nonce, &msg[9], ticket_nonce_len );

    ssl->session->ticket_nonce_len = ticket_nonce_len;

    /* Ticket Length */
    /* Check whether access to the ticket nonce length moves
     *  out of the bounds of the buffer.
     */
    if( &msg[10 + ticket_nonce_len] > ( msg + msg_len ) )
    {
        MBEDTLS_SSL_DEBUG_MSG( 1, ( "Bad NewSessionTicket message: ticket nonce length field incorect" ) );
        return( MBEDTLS_ERR_SSL_BAD_HS_NEW_SESSION_TICKET );
    }
    ticket_len = ( msg[9+ ticket_nonce_len] << 8 ) | ( msg[10+ ticket_nonce_len] );

    MBEDTLS_SSL_DEBUG_MSG( 3, ( "ticket->length: %d", ticket_len ) );

    /* Ticket Extension Length */
    /* Check whether access to the ticket length moves out
     *  of the bounds of the buffer.
     */
    if( &msg[12 + ticket_nonce_len + ticket_len] > ( msg + msg_len ) )
    {
        MBEDTLS_SSL_DEBUG_MSG( 1, ( "Bad NewSessionTicket message: ticket nonce length field incorect" ) );
        return( MBEDTLS_ERR_SSL_BAD_HS_NEW_SESSION_TICKET );
    }
    ext_len = ( msg[11+ ticket_nonce_len +ticket_len] << 8 ) | ( msg[12+ ticket_nonce_len + ticket_len] );

    /* Check whether the length field is correct */
    if( ( ticket_len + ticket_nonce_len + ext_len + 13 + mbedtls_ssl_hs_hdr_len( ssl ) != ssl->in_msglen )
        && ticket_len >0 )
    {
        MBEDTLS_SSL_DEBUG_MSG( 1, ( "Bad NewSessionTicket message: ticket length field incorect" ) );
        return( MBEDTLS_ERR_SSL_BAD_HS_NEW_SESSION_TICKET );
    }

    /* Check if we previously received a ticket already. */
    if( ssl->session->ticket != NULL || ssl->session->ticket_len > 0 )
    {
        mbedtls_free( ssl->session->ticket );
        ssl->session->ticket = NULL;
        ssl->session->ticket_len = 0;
    }

    if( ( ticket = mbedtls_calloc( 1, ticket_len ) ) == NULL )
    {
        MBEDTLS_SSL_DEBUG_MSG( 1, ( "ticket alloc failed" ) );
        return( MBEDTLS_ERR_SSL_ALLOC_FAILED );
    }

    memcpy( ticket, msg + 11 + ticket_nonce_len, ticket_len );
    ssl->session->ticket = ticket;
    ssl->session->ticket_len = ticket_len;

    MBEDTLS_SSL_DEBUG_BUF( 3, "ticket", ticket, ticket_len );

    MBEDTLS_SSL_DEBUG_MSG( 3, ( "ticket->extension length: %d", ext_len ) );

    /* We are not storing any extensions at the moment */
    if( ext_len > 0 )
    {
        extensions = &msg[13 + ticket_nonce_len + ticket_len];
        MBEDTLS_SSL_DEBUG_BUF( 3, "ticket->extension", extensions, ext_len );
    }

    /* Compute PSK based on received nonce and resumption_master_secret
     * in the following style:
     *
     *  HKDF-Expand-Label( resumption_master_secret,
     *                    "resumption", ticket_nonce, Hash.length )
     */

    suite_info = mbedtls_ssl_ciphersuite_from_id( ssl->session->ciphersuite );

    if( suite_info == NULL )
    {
        MBEDTLS_SSL_DEBUG_MSG( 1, ( "suite_info == NULL, ssl_parse_new_session_ticket failed" ) );
        return( MBEDTLS_ERR_SSL_INTERNAL_ERROR );
    }

    MBEDTLS_SSL_DEBUG_BUF( 3, "resumption_master_secret", ssl->session->resumption_master_secret, mbedtls_hash_size_for_ciphersuite( suite_info ) );

    ret = hkdfExpandLabel( suite_info->mac, ssl->session->resumption_master_secret, mbedtls_hash_size_for_ciphersuite( suite_info ), ( const unsigned char * )"resumption", strlen( "resumption" ), ssl->session->ticket_nonce, ssl->session->ticket_nonce_len, mbedtls_hash_size_for_ciphersuite( suite_info ), ssl->session->key, mbedtls_hash_size_for_ciphersuite( suite_info ) );

    if( ret != 0 )
    {
        MBEDTLS_SSL_DEBUG_RET( 2, "Creating the ticket-resumed PSK failed", ret );
        return ( ret );
    }

    MBEDTLS_SSL_DEBUG_BUF( 3, "Ticket-resumed PSK", ssl->session->key, mbedtls_hash_size_for_ciphersuite( suite_info ) );
    MBEDTLS_SSL_DEBUG_MSG( 3, ( "Key_len: %d", mbedtls_hash_size_for_ciphersuite( suite_info ) ) );


#if defined(MBEDTLS_HAVE_TIME)
    /* Store ticket creation time */
    ssl->session->ticket_received = time( NULL );
#endif

    MBEDTLS_SSL_DEBUG_MSG( 2, ( "<= parse new session ticket" ) );

    return( 0 );
}

/* mbedtls_ssl_conf_ticket_meta( ) allows to set a 32-bit value that is
 * used to obscure the age of the ticket. For externally configured PSKs
 * this value is zero. Additionally, the time when the ticket was
 * received will be set.
 */

<<<<<<< HEAD
int mbedtls_ssl_conf_ticket_meta( mbedtls_ssl_config *conf,
                                 const uint32_t ticket_age_add,
                                 const time_t ticket_received )
=======
#if defined(MBEDTLS_HAVE_TIME)
int mbedtls_ssl_conf_ticket_meta(mbedtls_ssl_config *conf,
	const uint32_t ticket_age_add,
	const time_t ticket_received)
#else
int mbedtls_ssl_conf_ticket_meta(mbedtls_ssl_config *conf,
	const uint32_t ticket_age_add)
#endif /* MBEDTLS_HAVE_TIME */
>>>>>>> ac077a1d
{
    conf->ticket_age_add = ticket_age_add;
#if defined(MBEDTLS_HAVE_TIME)
    conf->ticket_received = ticket_received;
#endif /* MBEDTLS_HAVE_TIME */
    return 0;
}

#endif /* MBEDTLS_SSL_NEW_SESSION_TICKET */




#if defined(MBEDTLS_SSL_NEW_SESSION_TICKET)

/*
 * Init ticket structure
 */

void mbedtls_ssl_init_client_ticket( mbedtls_ssl_ticket *ticket )
{
    if( ticket == NULL )
        return;

    ticket->ticket = NULL;
    memset( ticket->key,0,sizeof( ticket->key ) );
}


/*
 * Free an ticket structure
 */
void mbedtls_ssl_del_client_ticket( mbedtls_ssl_ticket *ticket )
{
    if( ticket == NULL )
        return;

    if( ticket->ticket != NULL )
    {
        mbedtls_platform_zeroize( ticket->ticket, ticket->ticket_len );
        mbedtls_free( ticket->ticket );
    }

    mbedtls_platform_zeroize( ticket->key, sizeof( ticket->key ) );
}

int mbedtls_ssl_conf_client_ticket( const mbedtls_ssl_context *ssl, mbedtls_ssl_ticket *ticket ) {

    int ret;
    mbedtls_ssl_config *conf = ( mbedtls_ssl_config * ) ssl->conf;

    /* basic consistency checks */
    if( conf == NULL ) return -1;
    if( ticket == NULL ) return -1;
    if( ticket->key_len == 0 ) return -1;
    if( ticket->ticket_len == 0 ) return -1;
    if( ticket->ticket == NULL ) return -1;

    /* We don't request another ticket from the server.
     * TBD: This function could be moved to an application-visible API call.
     */
    mbedtls_ssl_conf_session_tickets( conf, 0 );

    /* Set the psk and psk_identity */
    ret = mbedtls_ssl_conf_psk( conf, ticket->key, ticket->key_len,
                               ( const unsigned char * )ticket->ticket,
                               ticket->ticket_len );

    if( ret != 0 ) return -1;

    /* Set the key exchange mode to PSK
     * TBD: Ideally, the application developer should have the option
     * to decide between plain PSK-KE and PSK-KE-DH
     */
    ret = mbedtls_ssl_conf_ke( conf, 0 );

    if( ret != 0 ) return -1;

<<<<<<< HEAD
    /* We set the ticket_age_add and the time we received the ticket */
    ret = mbedtls_ssl_conf_ticket_meta( conf, ticket->ticket_age_add, ticket->start );
=======
	/* We set the ticket_age_add and the time we received the ticket */
#if defined(MBEDTLS_HAVE_TIME)
	ret = mbedtls_ssl_conf_ticket_meta(conf, ticket->ticket_age_add, ticket->start);
#else
	ret = mbedtls_ssl_conf_ticket_meta(conf, ticket->ticket_age_add);
#endif /* MBEDTLS_HAVE_TIME */
>>>>>>> ac077a1d

    if( ret != 0 ) return -1;

    return 0;
}

int mbedtls_ssl_get_client_ticket( const mbedtls_ssl_context *ssl, mbedtls_ssl_ticket *ticket )
{
<<<<<<< HEAD
    const mbedtls_ssl_ciphersuite_t *cur;
    int hash_size;

    if( ssl->session == NULL ) return -1;

    /* Check whether we got a ticket already */
    if( ssl->session->ticket != NULL )
    {

        /* store ticket */
        ticket->ticket_len = ssl->session->ticket_len;
        if( ticket->ticket_len == 0 ) return -1;
        ticket->ticket = mbedtls_calloc( ticket->ticket_len,1 );
        if( ticket->ticket == NULL ) return -1;
        memcpy( ticket->ticket, ssl->session->ticket, ticket->ticket_len );

        /* store ticket lifetime */
        ticket->ticket_lifetime = ssl->session->ticket_lifetime;

        /* store psk key and key length */
        cur = mbedtls_ssl_ciphersuite_from_id( ssl->session->ciphersuite );
        if( cur == NULL )
        {
            mbedtls_free( ticket->ticket );
            return -1;
        }

        hash_size=mbedtls_hash_size_for_ciphersuite( cur );

        if( hash_size < 0 )
        {
            mbedtls_free( ticket->ticket );
            return -1;
        }
        else
        {
            ticket->key_len = hash_size;
        }
        memcpy( ticket->key, ssl->session->key, ticket->key_len );
        ssl->session->key_len = ticket->key_len;

        /* store ticket_age_add */
        ticket->ticket_age_add = ssl->session->ticket_age_add;

        /* store time we received the ticket */
        ticket->start = ssl->session->ticket_received;

        return 0;
    }
    else
    {
        /* no ticket available */
        return 1;
    }
=======
	const mbedtls_ssl_ciphersuite_t *cur;
	int hash_size;

	if (ssl->session == NULL) return -1;

	// Check whether we got a ticket already
	if (ssl->session->ticket != NULL) {

		// store ticket
		ticket->ticket_len = ssl->session->ticket_len;
		if (ticket->ticket_len == 0) return -1;
		ticket->ticket = mbedtls_calloc(ticket->ticket_len,1);
		if (ticket->ticket == NULL) return -1;
		memcpy(ticket->ticket, ssl->session->ticket, ticket->ticket_len);

		// store ticket lifetime
		ticket->ticket_lifetime = ssl->session->ticket_lifetime;

		// store psk key and key length
		cur = mbedtls_ssl_ciphersuite_from_id(ssl->session->ciphersuite);
		if (cur == NULL) {
			mbedtls_free(ticket->ticket);
			return -1;
		}

		hash_size=mbedtls_hash_size_for_ciphersuite(cur);

		if (hash_size < 0) {
			mbedtls_free(ticket->ticket);
			return -1;
		}
		else {
			ticket->key_len = hash_size;
		}
		memcpy(ticket->key, ssl->session->key, ticket->key_len);
		ssl->session->key_len = ticket->key_len;

		// store ticket_age_add
		ticket->ticket_age_add = ssl->session->ticket_age_add;

#if defined(MBEDTLS_HAVE_TIME)
		// store time we received the ticket
		ticket->start = ssl->session->ticket_received; 
#endif /* MBEDTLS_HAVE_TIME */

		return 0;
	}
	else {
		// no ticket available
		return 1;
	}
>>>>>>> ac077a1d
}

void mbedtls_ssl_conf_client_ticket_enable( mbedtls_ssl_context *ssl )
{
    mbedtls_ssl_config *conf;
    if( ssl == NULL ) return;
    conf = ( mbedtls_ssl_config * ) ssl->conf;
    if( conf == NULL ) return;
    conf->resumption_mode = 1; /* enable resumption mode */
}

void mbedtls_ssl_conf_client_ticket_disable( mbedtls_ssl_context *ssl )
{
    mbedtls_ssl_config *conf;

    if( ssl == NULL ) return;
    conf = ( mbedtls_ssl_config * ) ssl->conf;
    if( conf == NULL ) return;
    conf->resumption_mode = 0; /* set full exchange */
}

#endif /* MBEDTLS_SSL_NEW_SESSION_TICKET */





/* Early Data Extension
 *
 * struct {} Empty;
 *
 * struct {
 *   select ( Handshake.msg_type ) {
 *     case new_session_ticket:   uint32 max_early_data_size;
 *     case client_hello:         Empty;
 *     case encrypted_extensions: Empty;
 *   };
 * } EarlyDataIndication;
 */
#if defined(MBEDTLS_ZERO_RTT)
int ssl_write_early_data_ext( mbedtls_ssl_context *ssl,
                             unsigned char *buf,
                             size_t buflen,
                             size_t *olen )
{
    unsigned char *p = buf;
    const unsigned char* end = buf + buflen;

#if defined(MBEDTLS_SSL_SRV_C)
    if( ssl->conf->endpoint == MBEDTLS_SSL_IS_SERVER )
    {
        if( ssl->conf->key_exchange_modes != KEY_EXCHANGE_MODE_PSK_KE ||
            ssl->conf->early_data == MBEDTLS_SSL_EARLY_DATA_DISABLED ) {

            MBEDTLS_SSL_DEBUG_MSG( 2, ( "skip write early_data extension" ) );
            ssl->handshake->early_data = MBEDTLS_SSL_EARLY_DATA_OFF;
            return( 0 );
        }
    }
#endif /* MBEDTLS_SSL_SRV_C */

#if defined(MBEDTLS_SSL_CLI_C)
    if( ssl->conf->endpoint == MBEDTLS_SSL_IS_CLIENT )
    {
        if( ssl->conf->key_exchange_modes == KEY_EXCHANGE_MODE_ECDHE_ECDSA ||
            ssl->conf->early_data == MBEDTLS_SSL_EARLY_DATA_DISABLED ) {

/*			MBEDTLS_SSL_DEBUG_MSG( 5, ( "<= skip write early_data extension" ) ); */
            ssl->handshake->early_data = MBEDTLS_SSL_EARLY_DATA_OFF;
            return( 0 );
        }
    }
#endif /* MBEDTLS_SSL_CLI_C */

    if( (size_t)( end - p ) < 4 )
    {
        MBEDTLS_SSL_DEBUG_MSG( 1, ( "buffer too small" ) );
        return MBEDTLS_ERR_SSL_BUFFER_TOO_SMALL;
    }

#if defined(MBEDTLS_SSL_CLI_C)
    if( ssl->conf->endpoint == MBEDTLS_SSL_IS_CLIENT )
    {
        MBEDTLS_SSL_DEBUG_MSG( 3, ( "client hello, adding early_data extension" ) );
    }
#endif /* MBEDTLS_SSL_CLI_C */

#if defined(MBEDTLS_SSL_SRV_C)
    if( ssl->conf->endpoint == MBEDTLS_SSL_IS_SERVER )
    {
        MBEDTLS_SSL_DEBUG_MSG( 3, ( "server hello, adding early_data extension" ) );
    }
#endif /* MBEDTLS_SSL_SRV_C */

    ssl->handshake->early_data = MBEDTLS_SSL_EARLY_DATA_ON;

    /* Write extension header */
    *p++ = ( unsigned char )( ( MBEDTLS_TLS_EXT_EARLY_DATA >> 8 ) & 0xFF );
    *p++ = ( unsigned char )( ( MBEDTLS_TLS_EXT_EARLY_DATA ) & 0xFF );

    /* Write total extension length */
    *p++ = 0;
    *p++ = 0;

    *olen = 4;
    return 0;
}
#endif /* MBEDTLS_ZERO_RTT */


#endif /* MBEDTLS_SSL_PROTO_TLS1_3 */

#endif /* MBEDTLS_SSL_TLS_C */<|MERGE_RESOLUTION|>--- conflicted
+++ resolved
@@ -4197,20 +4197,14 @@
  * received will be set.
  */
 
-<<<<<<< HEAD
+#if defined(MBEDTLS_HAVE_TIME)
 int mbedtls_ssl_conf_ticket_meta( mbedtls_ssl_config *conf,
                                  const uint32_t ticket_age_add,
                                  const time_t ticket_received )
-=======
-#if defined(MBEDTLS_HAVE_TIME)
-int mbedtls_ssl_conf_ticket_meta(mbedtls_ssl_config *conf,
-	const uint32_t ticket_age_add,
-	const time_t ticket_received)
 #else
-int mbedtls_ssl_conf_ticket_meta(mbedtls_ssl_config *conf,
-	const uint32_t ticket_age_add)
+int mbedtls_ssl_conf_ticket_meta( mbedtls_ssl_config *conf,
+                                 const uint32_t ticket_age_add )
 #endif /* MBEDTLS_HAVE_TIME */
->>>>>>> ac077a1d
 {
     conf->ticket_age_add = ticket_age_add;
 #if defined(MBEDTLS_HAVE_TIME)
@@ -4289,17 +4283,12 @@
 
     if( ret != 0 ) return -1;
 
-<<<<<<< HEAD
-    /* We set the ticket_age_add and the time we received the ticket */
-    ret = mbedtls_ssl_conf_ticket_meta( conf, ticket->ticket_age_add, ticket->start );
-=======
 	/* We set the ticket_age_add and the time we received the ticket */
 #if defined(MBEDTLS_HAVE_TIME)
-	ret = mbedtls_ssl_conf_ticket_meta(conf, ticket->ticket_age_add, ticket->start);
+    ret = mbedtls_ssl_conf_ticket_meta( conf, ticket->ticket_age_add, ticket->start );
 #else
-	ret = mbedtls_ssl_conf_ticket_meta(conf, ticket->ticket_age_add);
+    ret = mbedtls_ssl_conf_ticket_meta( conf, ticket->ticket_age_add );
 #endif /* MBEDTLS_HAVE_TIME */
->>>>>>> ac077a1d
 
     if( ret != 0 ) return -1;
 
@@ -4308,7 +4297,6 @@
 
 int mbedtls_ssl_get_client_ticket( const mbedtls_ssl_context *ssl, mbedtls_ssl_ticket *ticket )
 {
-<<<<<<< HEAD
     const mbedtls_ssl_ciphersuite_t *cur;
     int hash_size;
 
@@ -4353,8 +4341,10 @@
         /* store ticket_age_add */
         ticket->ticket_age_add = ssl->session->ticket_age_add;
 
+#if defined(MBEDTLS_HAVE_TIME)      
         /* store time we received the ticket */
         ticket->start = ssl->session->ticket_received;
+#endif /* MBEDTLS_HAVE_TIME */
 
         return 0;
     }
@@ -4363,59 +4353,6 @@
         /* no ticket available */
         return 1;
     }
-=======
-	const mbedtls_ssl_ciphersuite_t *cur;
-	int hash_size;
-
-	if (ssl->session == NULL) return -1;
-
-	// Check whether we got a ticket already
-	if (ssl->session->ticket != NULL) {
-
-		// store ticket
-		ticket->ticket_len = ssl->session->ticket_len;
-		if (ticket->ticket_len == 0) return -1;
-		ticket->ticket = mbedtls_calloc(ticket->ticket_len,1);
-		if (ticket->ticket == NULL) return -1;
-		memcpy(ticket->ticket, ssl->session->ticket, ticket->ticket_len);
-
-		// store ticket lifetime
-		ticket->ticket_lifetime = ssl->session->ticket_lifetime;
-
-		// store psk key and key length
-		cur = mbedtls_ssl_ciphersuite_from_id(ssl->session->ciphersuite);
-		if (cur == NULL) {
-			mbedtls_free(ticket->ticket);
-			return -1;
-		}
-
-		hash_size=mbedtls_hash_size_for_ciphersuite(cur);
-
-		if (hash_size < 0) {
-			mbedtls_free(ticket->ticket);
-			return -1;
-		}
-		else {
-			ticket->key_len = hash_size;
-		}
-		memcpy(ticket->key, ssl->session->key, ticket->key_len);
-		ssl->session->key_len = ticket->key_len;
-
-		// store ticket_age_add
-		ticket->ticket_age_add = ssl->session->ticket_age_add;
-
-#if defined(MBEDTLS_HAVE_TIME)
-		// store time we received the ticket
-		ticket->start = ssl->session->ticket_received; 
-#endif /* MBEDTLS_HAVE_TIME */
-
-		return 0;
-	}
-	else {
-		// no ticket available
-		return 1;
-	}
->>>>>>> ac077a1d
 }
 
 void mbedtls_ssl_conf_client_ticket_enable( mbedtls_ssl_context *ssl )
