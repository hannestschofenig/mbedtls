/*
 *  Handshake-related functions shared between the TLS/DTLS client
 *  and server ( ssl_tls13_client.c and ssl_tls13_server.c ).
 *
 *  Copyright (C) 2006-2015, ARM Limited, All Rights Reserved
 *  SPDX-License-Identifier: Apache-2.0
 *
 *  Licensed under the Apache License, Version 2.0 ( the "License" ); you may
 *  not use this file except in compliance with the License.
 *  You may obtain a copy of the License at
 *
 *  http://www.apache.org/licenses/LICENSE-2.0
 *
 *  Unless required by applicable law or agreed to in writing, software
 *  distributed under the License is distributed on an "AS IS" BASIS, WITHOUT
 *  WARRANTIES OR CONDITIONS OF ANY KIND, either express or implied.
 *  See the License for the specific language governing permissions and
 *  limitations under the License.
 *
 *  This file is part of mbed TLS ( https://tls.mbed.org )
 */


#if !defined(MBEDTLS_CONFIG_FILE)
#include "mbedtls/config.h"
#else
#include MBEDTLS_CONFIG_FILE
#endif

#if defined(MBEDTLS_SSL_TLS_C)

#if defined(MBEDTLS_SSL_PROTO_TLS1_3_EXPERIMENTAL)



#if defined(MBEDTLS_SSL_PROTO_DTLS)
#include "mbedtls/aes.h"
#endif /* MBEDTLS_SSL_PROTO_DTLS */

#include "mbedtls/ssl_ticket.h"
#include "mbedtls/debug.h"
#include "mbedtls/ssl.h"
#include "mbedtls/ssl_internal.h"
#include "ssl_tls13_keys.h"
#include "mbedtls/hkdf.h"
#include <string.h>

#if defined(MBEDTLS_X509_CRT_PARSE_C) &&                \
    defined(MBEDTLS_X509_CHECK_EXTENDED_KEY_USAGE)
#include "mbedtls/oid.h"
#endif

#if defined(MBEDTLS_PLATFORM_C)
#include "mbedtls/platform.h"
#else
#include <stdlib.h>
#define mbedtls_calloc    calloc
#define mbedtls_free       free
#endif /* MBEDTLS_PLATFORM_C */

#if defined(MBEDTLS_SHA256_C)
static int ssl_calc_verify_tls_sha256( mbedtls_ssl_context*, unsigned char*, int );
static int ssl_calc_finished_tls_sha256( mbedtls_ssl_context*, unsigned char*, int );
#endif /* MBEDTLS_SHA256_C */

#if defined(MBEDTLS_SHA512_C)
static int ssl_calc_verify_tls_sha384( mbedtls_ssl_context*, unsigned char*, int );
static int ssl_calc_finished_tls_sha384( mbedtls_ssl_context*, unsigned char*, int );
#endif /* MBEDTLS_SHA512_C */

#if defined(MBEDTLS_SSL_TLS13_CTLS)
static enum varint_length_enum set_varint_length( uint32_t input, uint32_t* output )
{
    if( input <= 127 )
    {
        *output = input;
        return( VARINT_LENGTH_1_BYTE );
    }
    else if( input <= 16383 )
    {
        *output = input;
        *output |= MBEDTLS_VARINT_HDR_1;
        *output &= ~( MBEDTLS_VARINT_HDR_2 );
        return( VARINT_LENGTH_2_BYTE );
    }
    else if( input <= 4194303 )
    {
        *output = input;
        *output |= MBEDTLS_VARINT_HDR_1;
        *output |= MBEDTLS_VARINT_HDR_2;
        return( VARINT_LENGTH_3_BYTE );
    }

    return( VARINT_LENGTH_FAILURE );
}



static uint8_t get_varint_length( const uint8_t input )
{
    /* Is bit 8 set? */
    if( input & MBEDTLS_VARINT_HDR_1 )
    {
        /* Is bit 7 set? */
        if( input & MBEDTLS_VARINT_HDR_2 )
        {
            /* length = 3 bytes */
            return ( 3 );
        }
        else
        {
            /* length = 2 bytes */
            return ( 2 );
        }
    }
    else
    {
        /* length = 1 bytes */
        return ( 1 );
    }

}

static uint32_t get_varint_value( const uint32_t input )
{
    uint32_t output;

    /* Is bit 8 set? */
    if( input & MBEDTLS_VARINT_HDR_1 )
    {
        /* Is bit 7 set? */
        if( input & MBEDTLS_VARINT_HDR_2 )
        {
            /* length = 3 bytes */
            output = input & ~( MBEDTLS_VARINT_HDR_1 );
            output = output & ~( MBEDTLS_VARINT_HDR_2 );
            return ( output );
        }
        else
        {
            /* length = 2 bytes */
            output = input & ~( MBEDTLS_VARINT_HDR_1 );
            return ( output );
        }
    }
    else
    {
        /* length = 1 bytes */
        return ( input );
    }

}
#endif /* MBEDTLS_SSL_TLS13_CTLS */

#if defined(MBEDTLS_SHA256_C)
static int ssl_calc_finished_tls_sha256(
    mbedtls_ssl_context* ssl, unsigned char* buf, int from )
{
    int ret;
    mbedtls_sha256_context sha256;
    unsigned char padbuf[32];
    unsigned char* finished_key;
    const mbedtls_md_info_t* md;

    md = mbedtls_md_info_from_type( MBEDTLS_MD_SHA256 );

    if( md == NULL )
    {
        MBEDTLS_SSL_DEBUG_MSG( 2, ( "mbedtls_md_info_from_type failed" ) );
        return ( MBEDTLS_ERR_SSL_INTERNAL_ERROR );
    }

    mbedtls_sha256_init( &sha256 );

    MBEDTLS_SSL_DEBUG_MSG( 2, ( "=> calc finished tls sha256" ) );

    mbedtls_sha256_clone( &sha256, &ssl->handshake->fin_sha256 );

    /*
      #if !defined(MBEDTLS_SHA256_ALT)
      MBEDTLS_SSL_DEBUG_BUF( 4, "finished sha2 state", ( unsigned char * )
      sha256.state, sizeof( sha256.state ) );
      #endif
    */

    mbedtls_sha256_finish( &sha256, padbuf );

    MBEDTLS_SSL_DEBUG_BUF( 5, "handshake hash", padbuf, 32 );

    /* TLS 1.3 Finished message
     *
     * struct {
     *     opaque verify_data[Hash.length];
     * } Finished;
     *
     * verify_data =
     *     HMAC( finished_key, Hash(
     *         Handshake Context +
     *         Certificate* +
     *         CertificateVerify* )
     *    )
     *
     *   * Only included if present.
     */


    /*
     * finished_key =
     *    HKDF-Expand-Label( BaseKey, "finished", "", Hash.length )
     *
     * The binding_value is computed in the same way as the Finished message
     * but with the BaseKey being the binder_key.
     */

    /* create client finished_key */
    ret = mbedtls_ssl_tls1_3_hkdf_expand_label( MBEDTLS_MD_SHA256,
                          ssl->handshake->client_handshake_traffic_secret, 32,
                          MBEDTLS_SSL_TLS1_3_LBL_WITH_LEN( finished ),
                          NULL, 0,
                          ssl->handshake->client_finished_key, 32 );

    if( ret != 0 )
    {
        MBEDTLS_SSL_DEBUG_RET( 2, "Creating the client_finished_key failed", ret );
        return ( ret );
    }

    MBEDTLS_SSL_DEBUG_BUF( 3, "client_finished_key", ssl->handshake->client_finished_key, 32 );

    /* create server finished_key */
    ret = mbedtls_ssl_tls1_3_hkdf_expand_label( MBEDTLS_MD_SHA256,
                           ssl->handshake->server_handshake_traffic_secret, 32,
                           MBEDTLS_SSL_TLS1_3_LBL_WITH_LEN( finished ),
                           NULL, 0,
                           ssl->handshake->server_finished_key, 32 );

    if( ret != 0 )
    {
        MBEDTLS_SSL_DEBUG_RET( 2, "Creating the server_finished_key failed", ret );
        return ( ret );
    }

    MBEDTLS_SSL_DEBUG_BUF( 3, "server_finished_key", ssl->handshake->server_finished_key, 32 );

    if( from == MBEDTLS_SSL_IS_CLIENT )
    {
        /* In this case the server is receiving a finished message
         * sent by the client. It therefore needs to use the client_finished_key.
         */
        MBEDTLS_SSL_DEBUG_MSG( 3, ( "Using client_finished_key to compute mac ( for creating finished message )" ) );
        finished_key = ssl->handshake->client_finished_key;
    }
    else
    {
        /* If the server is sending a finished message then it needs to use
         * the server_finished_key.
         */
        MBEDTLS_SSL_DEBUG_MSG( 3, ( "Using server_finished_key to compute mac ( for verification procedure )" ) );
        finished_key = ssl->handshake->server_finished_key;
    }

    /* compute mac and write it into the buffer */
    ret = mbedtls_md_hmac( md, finished_key, 32, padbuf, 32, buf );

    ssl->handshake->state_local.finished_out.digest_len = 32;

    if( ret != 0 )
    {
        MBEDTLS_SSL_DEBUG_RET( 1, "mbedtls_md_hmac", ret );
        return ( ret );
    }

    MBEDTLS_SSL_DEBUG_MSG( 3, ( "verify_data of Finished message" ) );
    MBEDTLS_SSL_DEBUG_BUF( 3, "Input", padbuf, 32 );
    MBEDTLS_SSL_DEBUG_BUF( 3, "Key", finished_key, 32 );
    MBEDTLS_SSL_DEBUG_BUF( 3, "Output", buf, 32 );

    mbedtls_sha256_free( &sha256 );
    mbedtls_platform_zeroize( padbuf, sizeof( padbuf ) );

    MBEDTLS_SSL_DEBUG_MSG( 2, ( "<= calc  finished" ) );
    return ( 0 );
}
#endif /* MBEDTLS_SHA256_C */

#if defined(MBEDTLS_SHA512_C)
static int ssl_calc_finished_tls_sha384(
    mbedtls_ssl_context* ssl, unsigned char* buf, int from )
{
    mbedtls_sha512_context sha512;
    int ret;
    unsigned char padbuf[48];
    unsigned char* finished_key;
    const mbedtls_md_info_t* md;

    md = mbedtls_md_info_from_type( MBEDTLS_MD_SHA384 );

    if( md == NULL )
    {
        MBEDTLS_SSL_DEBUG_MSG( 2, ( "mbedtls_md_info_from_type failed" ) );
        return ( MBEDTLS_ERR_SSL_INTERNAL_ERROR );
    }


    mbedtls_sha512_init( &sha512 );
    mbedtls_sha512_starts( &sha512, 1 /* = use SHA384 */ );

    MBEDTLS_SSL_DEBUG_MSG( 2, ( "=> calc finished tls sha384" ) );

    mbedtls_sha512_clone( &sha512, &ssl->handshake->fin_sha512 );

    /* TLS 1.3 Finished message
     *
     * struct {
     *     opaque verify_data[Hash.length];
     * } Finished;
     *
     * verify_data =
     *     HMAC( finished_key, Hash(
     *         Handshake Context +
     *         Certificate* +
     *         CertificateVerify*
     *         )
     *    )
     *
     *   * Only included if present.
     */

    /*#if !defined(MBEDTLS_SHA512_ALT)
      MBEDTLS_SSL_DEBUG_BUF( 4, "finished sha512 state", ( unsigned char * )
      sha512.state, sizeof( sha512.state ) );
      #endif
    */

    mbedtls_sha512_finish( &sha512, padbuf );

    MBEDTLS_SSL_DEBUG_BUF( 5, "handshake hash", padbuf, 48 );

    /* create client finished_key */
    ret = mbedtls_ssl_tls1_3_hkdf_expand_label( MBEDTLS_MD_SHA384,
                      ssl->handshake->client_handshake_traffic_secret, 48,
                      MBEDTLS_SSL_TLS1_3_LBL_WITH_LEN( finished ),
                      NULL, 0,
                      ssl->handshake->client_finished_key, 48 );

    if( ret != 0 )
    {
        MBEDTLS_SSL_DEBUG_RET( 2, "Creating the client_finished_key failed", ret );
        return ( ret );
    }

    MBEDTLS_SSL_DEBUG_BUF( 3, "client_finished_key", ssl->handshake->client_finished_key, 48 );

    /* create server finished_key */
    ret = mbedtls_ssl_tls1_3_hkdf_expand_label( MBEDTLS_MD_SHA384,
                          ssl->handshake->server_handshake_traffic_secret, 48,
                          MBEDTLS_SSL_TLS1_3_LBL_WITH_LEN( finished ),
                          NULL, 0,
                          ssl->handshake->server_finished_key, 48 );

    if( ret != 0 )
    {
        MBEDTLS_SSL_DEBUG_RET( 2, "Creating the server_finished_key failed", ret );
        return ( ret );
    }

    MBEDTLS_SSL_DEBUG_BUF( 3, "server_finished_key", ssl->handshake->server_finished_key, 48 );


    if( from == MBEDTLS_SSL_IS_CLIENT )
    {
        /* In this case the server is receiving a finished message
         * sent by the client. It therefore needs to use the client_finished_key.
         */
        MBEDTLS_SSL_DEBUG_MSG( 2, ( "Using client_finished_key to compute mac ( for creating finished message )" ) );
        finished_key = ssl->handshake->client_finished_key;
    }
    else
    {
        /* If the server is sending a finished message then it needs to use
         * the server_finished_key.
         */
        MBEDTLS_SSL_DEBUG_MSG( 2, ( "Using server_finished_key to compute mac ( for verification procedure )" ) );
        finished_key = ssl->handshake->server_finished_key;
    }

    /* compute mac and write it into the buffer */
    ret = mbedtls_md_hmac( md, finished_key, 48, padbuf, 48, buf );

    ssl->handshake->state_local.finished_out.digest_len = 48;

    if( ret != 0 )
    {
        MBEDTLS_SSL_DEBUG_RET( 2, "mbedtls_md_hmac", ret );
        return ( ret );
    }

    MBEDTLS_SSL_DEBUG_MSG( 2, ( "verify_data of Finished message" ) );
    MBEDTLS_SSL_DEBUG_BUF( 3, "Input", padbuf, 48 );
    MBEDTLS_SSL_DEBUG_BUF( 3, "Key", finished_key, 48 );
    MBEDTLS_SSL_DEBUG_BUF( 3, "Output", buf, 48 );

    mbedtls_sha512_free( &sha512 );

    mbedtls_platform_zeroize( padbuf, sizeof( padbuf ) );

    MBEDTLS_SSL_DEBUG_MSG( 2, ( "<= calc  finished" ) );
    return( 0 );
}
#endif /* MBEDTLS_SHA512_C */


#if defined(MBEDTLS_CID)
void ssl_write_cid_ext( mbedtls_ssl_context *ssl,
                        unsigned char* buf,
                        unsigned char* end,
                        size_t* olen )
{
    unsigned char *p = buf;
    int ret;
/*	const unsigned char *end = ssl->out_msg + MBEDTLS_SSL_MAX_CONTENT_LEN; */

    *olen = 0;

    if( ssl->conf->cid == MBEDTLS_CID_CONF_DISABLED )
    {
        ssl->session_negotiate->cid = MBEDTLS_CID_DISABLED;
        MBEDTLS_SSL_DEBUG_MSG( 3, ( "CID disabled." ) );
        return;
    }

    if( ssl->conf->transport != MBEDTLS_SSL_TRANSPORT_DATAGRAM )
    {
        MBEDTLS_SSL_DEBUG_MSG( 3, ( "CID can only be used with DTLS." ) );
        return;
    }

    MBEDTLS_SSL_DEBUG_MSG( 3, ( "adding cid extension" ) );

    if( end < p || (size_t)( end - p ) < ( 3 + MBEDTLS_CID_MAX_SIZE ) )
    {
        MBEDTLS_SSL_DEBUG_MSG( 1, ( "buffer too small" ) );
        return;
    }

    *p++ = (unsigned char)( ( MBEDTLS_TLS_EXT_CID >> 8 ) & 0xFF );
    *p++ = (unsigned char)( ( MBEDTLS_TLS_EXT_CID ) & 0xFF );

    if( ssl->conf->cid == MBEDTLS_CID_CONF_ZERO_LENGTH )
    {

        *p++ = (unsigned char)( ( 1 >> 8 ) & 0xFF );
        *p++ = (unsigned char)( 1 & 0xFF );

        /* 1 byte length field set to zero */
        *p++ = 0;
        *olen = 5;
        ssl->out_cid_len = 0;
        MBEDTLS_SSL_DEBUG_MSG( 3, ( "We don't want the peer to send CID in a packet." ) );
        return;
    }

    if( ssl->conf->endpoint == MBEDTLS_SSL_IS_SERVER )
    {
        ssl->session_negotiate->cid = MBEDTLS_CID_ENABLED;
    }
    ssl->in_cid_len = MBEDTLS_CID_MAX_SIZE;

    *p++ = (unsigned char)( ( ( ssl->in_cid_len + 1 ) >> 8 ) & 0xFF );
    *p++ = (unsigned char)( ( ( ssl->in_cid_len + 1 ) ) & 0xFF );

    /* Length field set to MBEDTLS_CID_MAX_SIZE */
    *p++ = MBEDTLS_CID_MAX_SIZE;

    /* allocate CID value */
    if( ( ret = ssl->conf->f_rng( ssl->conf->p_rng, ssl->in_cid, MBEDTLS_CID_MAX_SIZE ) ) != 0 )
    {
        MBEDTLS_SSL_DEBUG_MSG( 3, ( "CID allocation failed." ) );
        return;
    }

    memcpy( p, ssl->in_cid, MBEDTLS_CID_MAX_SIZE );
    MBEDTLS_SSL_DEBUG_BUF( 3, "CID ( incoming )", p, MBEDTLS_CID_MAX_SIZE );
    p += MBEDTLS_CID_MAX_SIZE;

    *olen = 5 + MBEDTLS_CID_MAX_SIZE;
}



int ssl_parse_cid_ext( mbedtls_ssl_context *ssl,
                       const unsigned char *buf,
                       size_t len )
{
    const unsigned char *p = buf;
    uint8_t len_inner = 0;

    if( ssl->conf->cid == MBEDTLS_CID_CONF_DISABLED )
    {
        ssl->session_negotiate->cid = MBEDTLS_CID_DISABLED;
        MBEDTLS_SSL_DEBUG_MSG( 3, ( "CID disabled." ) );
        return( 0 );
    }

    /* Read length of the CID */
    if( len > 1 ) len_inner = *p;

    if( len_inner == 0 )
    {
        MBEDTLS_SSL_DEBUG_MSG( 5, ( "No CID value will be placed in outgoing records." ) );
        ssl->out_cid_len = 0;
        memset( ssl->out_cid, '\0', MBEDTLS_CID_MAX_SIZE );
        return ( 0 );
    }

    /* Check for correct length and whether have enough space for the CID value */
    if( ( len_inner != ( len - 1 ) ) && ( len_inner < MBEDTLS_CID_MAX_SIZE ) )
    {
        MBEDTLS_SSL_DEBUG_MSG( 1, ( "Incorrect CID extension length" ) );

#if defined(MBEDTLS_SSL_CLI_C)
        if( ssl->conf->endpoint == MBEDTLS_SSL_IS_CLIENT )
            return( MBEDTLS_ERR_SSL_BAD_HS_SERVER_HELLO );
#endif /* MBEDTLS_SSL_CLI_C */

#if defined(MBEDTLS_SSL_SRV_C)
        if( ssl->conf->endpoint == MBEDTLS_SSL_IS_CLIENT )
            return( MBEDTLS_ERR_SSL_BAD_HS_CLIENT_HELLO );
#endif 	/* MBEDTLS_SSL_SRV_C */
    }

    /* skip the length field to read the cid value */
    p++;

    /* The other end provided us with the CID value it */
    /* would like us to use for packet sent to it. */

    if( ssl->conf->endpoint == MBEDTLS_SSL_IS_CLIENT )
    {
        ssl->session_negotiate->cid = MBEDTLS_CID_CONF_ENABLED;
    }
    ssl->out_cid_len = len_inner;
    memcpy( ssl->out_cid, p, len_inner );

    MBEDTLS_SSL_DEBUG_BUF( 5, "CID ( outgoing )", p, len_inner );

    return( 0 );
}
#endif /* MBEDTLS_CID */

/*
 *
 * STATE HANDLING: Write ChangeCipherSpec
 *
 */

#if defined(MBEDTLS_SSL_TLS13_COMPATIBILITY_MODE)

 /* Main entry point; orchestrates the other functions */
int ssl_write_change_cipher_spec_process( mbedtls_ssl_context* ssl );

#define SSL_WRITE_CCS_NEEDED     0
#define SSL_WRITE_CCS_SKIP       1
static int ssl_write_change_cipher_spec_coordinate( mbedtls_ssl_context* ssl );
static int ssl_write_change_cipher_spec_write( mbedtls_ssl_context* ssl,
    unsigned char* buf,
    size_t buflen,
    size_t* olen );
static int ssl_write_change_cipher_spec_postprocess( mbedtls_ssl_context* ssl );


/*
 * Implementation
 */

int ssl_write_change_cipher_spec_process( mbedtls_ssl_context* ssl )
{
    int ret;

    MBEDTLS_SSL_DEBUG_MSG( 2, ( "=> write change cipher spec" ) );

    MBEDTLS_SSL_PROC_CHK( ssl_write_change_cipher_spec_coordinate( ssl ) );

    if( ret == SSL_WRITE_CCS_NEEDED )
    {
        /* Make sure we can write a new message. */
        MBEDTLS_SSL_PROC_CHK( mbedtls_ssl_flush_output( ssl ) );

        /* Write CCS message */
        MBEDTLS_SSL_PROC_CHK( ssl_write_change_cipher_spec_write( ssl, ssl->out_msg,
            MBEDTLS_SSL_MAX_CONTENT_LEN,
            &ssl->out_msglen ) );

        ssl->out_msgtype = MBEDTLS_SSL_MSG_CHANGE_CIPHER_SPEC;

        /* Dispatch message */
        MBEDTLS_SSL_PROC_CHK( mbedtls_ssl_write_record( ssl ) );

        /* Update state */
        MBEDTLS_SSL_PROC_CHK( ssl_write_change_cipher_spec_postprocess( ssl ) );
    }
    else
    {
        /* Update state */
        MBEDTLS_SSL_PROC_CHK( ssl_write_change_cipher_spec_postprocess( ssl ) );
    }

cleanup:

    MBEDTLS_SSL_DEBUG_MSG( 2, ( "<= write change cipher spec" ) );
    return( ret );
}

static int ssl_write_change_cipher_spec_coordinate( mbedtls_ssl_context* ssl )
{
    int ret = SSL_WRITE_CCS_NEEDED;

    if( ssl->conf->endpoint == MBEDTLS_SSL_IS_SERVER )
    {
        if( ssl->state == MBEDTLS_SSL_SERVER_CCS_AFTER_SERVER_HELLO )
        {
            /* Only transmit the CCS if we have not done so
             * earlier already after the HRR.
             */
            if( ssl->handshake->hello_retry_requests_sent == 0 )
                ret = SSL_WRITE_CCS_NEEDED;
            else
                ret = SSL_WRITE_CCS_SKIP;
        }
    }

    if( ssl->conf->endpoint == MBEDTLS_SSL_IS_CLIENT )
    {
        if( ssl->state == MBEDTLS_SSL_CLIENT_CCS_BEFORE_FINISHED )
        {
            if( ssl->transform_out == NULL )
                ret = SSL_WRITE_CCS_NEEDED;
            else
                ret = SSL_WRITE_CCS_SKIP;
        }
    }

    return( ret );
}

static int ssl_write_change_cipher_spec_write( mbedtls_ssl_context* ssl,
    unsigned char* buf,
    size_t buflen,
    size_t* olen )
{
    if( buflen < 1 )
    {
        MBEDTLS_SSL_DEBUG_MSG( 1, ( "buffer too small" ) );
        return( MBEDTLS_ERR_SSL_ALLOC_FAILED );
    }

    buf[0] = 1;

    *olen = 1;

    return( 0 );
}

static int ssl_write_change_cipher_spec_postprocess( mbedtls_ssl_context* ssl )
{

    if( ssl->conf->endpoint == MBEDTLS_SSL_IS_SERVER )
    {
        switch( ssl->state )
        {
            case MBEDTLS_SSL_SERVER_CCS_AFTER_SERVER_HELLO:
                mbedtls_ssl_handshake_set_state( ssl, MBEDTLS_SSL_ENCRYPTED_EXTENSIONS );
                ssl->handshake->ccs_sent++;
                break;

            case MBEDTLS_SSL_SERVER_CCS_AFTER_HRR:
                mbedtls_ssl_handshake_set_state( ssl, MBEDTLS_SSL_SECOND_CLIENT_HELLO );
                ssl->handshake->ccs_sent++;
                break;

            default:
                MBEDTLS_SSL_DEBUG_MSG( 1, ( "should never happen" ) );
                return( MBEDTLS_ERR_SSL_INTERNAL_ERROR );
        }
    }
    else /* endpoint is client */
    {
        switch( ssl->state )
        {
            case MBEDTLS_SSL_CLIENT_CCS_AFTER_CLIENT_HELLO:
                mbedtls_ssl_handshake_set_state( ssl, MBEDTLS_SSL_EARLY_APP_DATA );
                break;
            case MBEDTLS_SSL_CLIENT_CCS_BEFORE_2ND_CLIENT_HELLO:
                mbedtls_ssl_handshake_set_state( ssl, MBEDTLS_SSL_SECOND_CLIENT_HELLO );
                break;
            case MBEDTLS_SSL_CLIENT_CCS_AFTER_SERVER_FINISHED:
                mbedtls_ssl_handshake_set_state( ssl, MBEDTLS_SSL_CLIENT_CERTIFICATE );
                break;
            default:
                MBEDTLS_SSL_DEBUG_MSG( 1, ( "should never happen" ) );
                return( MBEDTLS_ERR_SSL_INTERNAL_ERROR );
        }
    }

    return( 0 );
}
#endif /* MBEDTLS_SSL_TLS13_COMPATIBILITY_MODE */


#if defined(MBEDTLS_SSL_PROTO_DTLS)

/***********************
 *
 * ACK Message Handling
 *
 ***********************/
void mbedtls_ack_clear_all( mbedtls_ssl_context* ssl, int mode )
{
    if( mode == MBEDTLS_SSL_ACK_RECORDS_SENT )
        memset( ssl->record_numbers_sent, 0x0, sizeof( ssl->record_numbers_sent ) );
    else
        memset( ssl->record_numbers_received, 0x0, sizeof( ssl->record_numbers_received ) );
}

int mbedtls_ack_add_record( mbedtls_ssl_context* ssl, uint8_t record, int mode )
{
    int i = 0;
    uint8_t* p;

    if( mode == MBEDTLS_SSL_ACK_RECORDS_SENT ) p = &ssl->record_numbers_sent[0];
    else  p = &ssl->record_numbers_received[0];

    do {
        if( p[i] == 0 )
        {
            p[i] = record;
            break;
        }
        else i++;
    } while ( i <= 7 );

    /* something went terribly wrong */
    if( p[i] != record )
        return ( MBEDTLS_SSL_ALERT_MSG_INTERNAL_ERROR );

    return( 0 );
}
int mbedtls_ssl_parse_ack( mbedtls_ssl_context *ssl )
{
    int ret = 0;
    uint8_t record_numbers[8];

    MBEDTLS_SSL_DEBUG_MSG( 2, ( "=> parse ack" ) );

    if( ssl->in_msglen != 8 || ssl->in_msglen > MBEDTLS_SSL_MAX_CONTENT_LEN )
    {
        MBEDTLS_SSL_DEBUG_MSG( 1, ( "bad ack message" ) );
        return( MBEDTLS_ERR_SSL_BAD_ACK );
    }

    mbedtls_ssl_safer_memcmp( ssl->in_msg + mbedtls_ssl_hs_hdr_len( ssl ),
                              record_numbers, sizeof( record_numbers ) );

    /* Determine whether we received every message or not. */
    /* TBD: Do ack processing here */

    if( ssl->conf->transport == MBEDTLS_SSL_TRANSPORT_DATAGRAM )
        mbedtls_ssl_recv_flight_completed( ssl );

    MBEDTLS_SSL_DEBUG_MSG( 2, ( "<= parse ack" ) );

    return( ret );
}

int mbedtls_ssl_write_ack( mbedtls_ssl_context *ssl )
{
    int ret;
    int size;

    MBEDTLS_SSL_DEBUG_MSG( 2, ( "=> write Ack msg" ) );

    /* Do we have space for the fixed length part of the ticket */
    if( MBEDTLS_SSL_MAX_CONTENT_LEN < 1 )
    {
        MBEDTLS_SSL_DEBUG_RET( 1, "mbedtls_ssl_write_ack: not enough space", ret );
        return( MBEDTLS_ERR_SSL_BUFFER_TOO_SMALL );
    }
    size = sizeof( ssl->record_numbers_received );

    /* Length = 8 bytes for record_numbers + 1 byte for content length */
    ssl->out_msglen = 1+size;
    ssl->out_msgtype = MBEDTLS_SSL_MSG_ACK;
    memcpy( ssl->out_msg, ssl->record_numbers_received, size );
    ssl->out_msg[size] = MBEDTLS_SSL_MSG_ACK;

    if( ( ret = mbedtls_ssl_write_record( ssl ) ) != 0 )
    {
        MBEDTLS_SSL_DEBUG_RET( 1, "mbedtls_ssl_write_record", ret );
        return( ret );
    }

    if( ( ret = mbedtls_ssl_flush_output( ssl ) ) != 0 )
    {
        MBEDTLS_SSL_DEBUG_RET( 1, "mbedtls_ssl_flush_output", ret );
        return( ret );
    }

    MBEDTLS_SSL_DEBUG_MSG( 2, ( "<= write Ack msg" ) );

    return( 0 );
}
#endif /* MBEDTLS_SSL_PROTO_DTLS */


/*
 * ssl_write_signature_algorithms_ext( )
 *
 * enum {
 *    ....
 *   ecdsa_secp256r1_sha256( 0x0403 ),
 *	ecdsa_secp384r1_sha384( 0x0503 ),
 *	ecdsa_secp521r1_sha512( 0x0603 ),
 *    ....
 * } SignatureScheme;
 *
 * struct {
 *    SignatureScheme supported_signature_algorithms<2..2^16-2>;
 * } SignatureSchemeList;
 *
 * Only if we handle at least one key exchange that needs signatures.
 */

#if defined(MBEDTLS_KEY_EXCHANGE_WITH_CERT_ENABLED)
int ssl_write_signature_algorithms_ext( mbedtls_ssl_context *ssl,
                                        unsigned char* buf,
                                        unsigned char* end,
                                        size_t* olen )
{
    unsigned char *p = buf;
    size_t sig_alg_len = 0;
    const int *md;
    unsigned char *sig_alg_list = buf + 6;

    *olen = 0;

    MBEDTLS_SSL_DEBUG_MSG( 3, ( "adding signature_algorithms extension" ) );

    /*
     * Determine length of the signature scheme list
     */
    for ( md = ssl->conf->sig_hashes; *md != SIGNATURE_NONE; md++ )
    {
        sig_alg_len += 2;
    }

    if( sig_alg_len == 0 )
    {
            MBEDTLS_SSL_DEBUG_MSG( 1, ( "No signature algorithms defined." ) );
            return( MBEDTLS_ERR_SSL_INTERNAL_ERROR );
    }

    if( end < p || (size_t)( end - p ) < sig_alg_len + 6 )
    {
        MBEDTLS_SSL_DEBUG_MSG( 1, ( "buffer too small" ) );
        return( MBEDTLS_ERR_SSL_BUFFER_TOO_SMALL );
    }

    /*
     * Write signature schemes
     */

    for ( md = ssl->conf->sig_hashes; *md != SIGNATURE_NONE; md++ )
    {
        *sig_alg_list++ = (unsigned char)( ( *md >> 8 ) & 0xFF );
        *sig_alg_list++ = (unsigned char)( ( *md ) & 0xFF );
        MBEDTLS_SSL_DEBUG_MSG( 3, ( "signature scheme [%x]", *md ) );
    }

    /*
     * Write extension header
     */

    *p++ = (unsigned char)( ( MBEDTLS_TLS_EXT_SIG_ALG >> 8 ) & 0xFF );
    *p++ = (unsigned char)( ( MBEDTLS_TLS_EXT_SIG_ALG ) & 0xFF );

    *p++ = (unsigned char)( ( ( sig_alg_len + 2 ) >> 8 ) & 0xFF );
    *p++ = (unsigned char)( ( ( sig_alg_len + 2 ) ) & 0xFF );

    *p++ = (unsigned char)( ( sig_alg_len >> 8 ) & 0xFF );
    *p++ = (unsigned char)( ( sig_alg_len ) & 0xFF );

    *olen = 6 + sig_alg_len;

    return( 0 );
}

int ssl_parse_signature_algorithms_ext( mbedtls_ssl_context *ssl,
                                        const unsigned char *buf,
                                        size_t len )
{
    size_t sig_alg_list_size; /* size of receive signature algorithms list */
    const unsigned char *p; /* pointer to individual signature algorithm */
    const unsigned char *end = buf + len; /* end of buffer */
    const int *md_cur; /* iterate through configured signature schemes */
    int signature_scheme; /* store received signature algorithm scheme */
    int got_common_sig_alg = 0;  /* record whether there is a match between configured and received signature algorithms */
    uint32_t i; /* iterature through received_signature_schemes_list and signature_schemes */

    sig_alg_list_size = ( ( buf[0] << 8 ) | ( buf[1] ) );
    if( sig_alg_list_size + 2 != len ||
        sig_alg_list_size % 2 != 0 )
    {
        MBEDTLS_SSL_DEBUG_MSG( 1, ( "bad signature_algorithms extension" ) );
        return( MBEDTLS_ERR_SSL_BAD_HS_CLIENT_HELLO );
    }

    /* Determine the number of signature algorithms we support. */
    if( ssl->conf->sig_hashes != NULL ) 
    {
        for( i = 0, md_cur = ssl->conf->sig_hashes; *md_cur != SIGNATURE_NONE; md_cur++, i++ ); 
    }

    /* Store the received and compatible signature algorithms for later use. */
    ssl->handshake->received_signature_schemes_list = mbedtls_calloc( i + 1, sizeof(uint32_t) ); 

    if( ssl->handshake->received_signature_schemes_list == NULL )
    {
        MBEDTLS_SSL_DEBUG_MSG( 1, ( "malloc failed in ssl_parse_signature_algorithms_ext( )" ) );
        return( MBEDTLS_ERR_SSL_ALLOC_FAILED );
    }

    i = 0; 

    for( p = buf + 2; p < end; p += 2 )
    {
        signature_scheme = ( p[0] << 8 ) | p[1];

        MBEDTLS_SSL_DEBUG_MSG( 4, ( "received signature algorithm: 0x%x", signature_scheme ) );

        for( md_cur = ssl->conf->sig_hashes; *md_cur != SIGNATURE_NONE; md_cur++ )
        {
            if( *md_cur == signature_scheme )
            {
                ssl->handshake->received_signature_schemes_list[i] = signature_scheme;
                i++; 
                got_common_sig_alg = 1;
            }
        }
       
    }

    if( got_common_sig_alg == 0 )
    {
        MBEDTLS_SSL_DEBUG_MSG( 3, ( "no signature algorithm in common" ) );
        mbedtls_free( ssl->handshake->received_signature_schemes_list ); 
        return( MBEDTLS_ERR_SSL_NO_USABLE_CIPHERSUITE );
    } 

    ssl->handshake->received_signature_schemes_list[i] = SIGNATURE_NONE; 

    return( 0 );
}
#endif /* MBEDTLS_KEY_EXCHANGE_WITH_CERT_ENABLED */


/* mbedtls_ssl_derive_traffic_keys( ) generates keys necessary for
 * protecting the handshake messages, as described in Section 7 of
 * TLS 1.3.
 */

int mbedtls_ssl_derive_traffic_keys( mbedtls_ssl_context *ssl, mbedtls_ssl_key_set *traffic_keys )
{
    int ret = 0;
    const mbedtls_cipher_info_t *cipher_info;
    const mbedtls_md_info_t *md_info;
    mbedtls_ssl_transform *transform = ssl->transform_negotiate;
    mbedtls_ssl_handshake_params *handshake = ssl->handshake;
    const mbedtls_ssl_ciphersuite_t *suite_info;
    unsigned char hash[MBEDTLS_MD_MAX_SIZE];

#if defined(MBEDTLS_SHA256_C)
    mbedtls_sha256_context sha256;
#endif
#if defined(MBEDTLS_SHA512_C)
    mbedtls_sha512_context sha512;
#endif

    MBEDTLS_SSL_DEBUG_MSG( 2, ( "=> derive traffic keys" ) );

    cipher_info = mbedtls_cipher_info_from_type( transform->ciphersuite_info->cipher );
    if( cipher_info == NULL )
    {
        MBEDTLS_SSL_DEBUG_MSG( 1, ( "cipher info for %d not found",
                                    transform->ciphersuite_info->cipher ) );
        return( MBEDTLS_ERR_SSL_BAD_INPUT_DATA );
    }

    md_info = mbedtls_md_info_from_type( transform->ciphersuite_info->mac );
    if( md_info == NULL )
    {
        MBEDTLS_SSL_DEBUG_MSG( 1, ( "mbedtls_md info for %d not found",
                                    transform->ciphersuite_info->mac ) );
        return( MBEDTLS_ERR_SSL_BAD_INPUT_DATA );
    }

    suite_info = mbedtls_ssl_ciphersuite_from_id( ssl->session_negotiate->ciphersuite );
    if( suite_info == NULL )
    {
        MBEDTLS_SSL_DEBUG_MSG( 1, ( "mbedtls_ssl_ciphersuite_from_id in mbedtls_ssl_derive_traffic_keys failed" ) );
        return( MBEDTLS_ERR_SSL_INTERNAL_ERROR );
    }

    if( mbedtls_hash_size_for_ciphersuite( suite_info ) == 32 )
    {
#if defined(MBEDTLS_SHA256_C)
        handshake->calc_verify = ssl_calc_verify_tls_sha256;
        handshake->calc_finished = ssl_calc_finished_tls_sha256;
#else
        MBEDTLS_SSL_DEBUG_MSG( 1, ( "MBEDTLS_SHA256_C not set but ciphersuite with SHA256 negotiated" ) );
        return( MBEDTLS_ERR_SSL_INTERNAL_ERROR );
#endif /* MBEDTLS_SHA256_C */
    }

    if( mbedtls_hash_size_for_ciphersuite( suite_info ) == 48 )
    {
#if defined(MBEDTLS_SHA512_C)
        handshake->calc_verify = ssl_calc_verify_tls_sha384;
        handshake->calc_finished = ssl_calc_finished_tls_sha384;
#else
        MBEDTLS_SSL_DEBUG_MSG( 1, ( "MBEDTLS_SHA512_C not set but ciphersuite with SHA384 negotiated" ) );
        return( MBEDTLS_ERR_SSL_INTERNAL_ERROR );
#endif /* MBEDTLS_SHA512_C */
    }

    if( ( mbedtls_hash_size_for_ciphersuite( suite_info ) != 32 ) && ( mbedtls_hash_size_for_ciphersuite( suite_info ) != 48 ) )
    {
        MBEDTLS_SSL_DEBUG_MSG( 1, ( "Unknown hash function negotiated." ) );
        return( MBEDTLS_ERR_SSL_INTERNAL_ERROR );
    }


#if defined(MBEDTLS_SHA256_C)
    if( mbedtls_hash_size_for_ciphersuite( suite_info ) == 32 )
    {
        mbedtls_sha256_clone( &sha256, &ssl->handshake->fin_sha256 );
        mbedtls_sha256_finish( &sha256, hash );
    }
    else
#endif /* MBEDTLS_SHA256_C */
#if defined(MBEDTLS_SHA512_C)
        if( mbedtls_hash_size_for_ciphersuite( suite_info ) == 48 )
        {
            mbedtls_sha512_clone( &sha512, &ssl->handshake->fin_sha512 );
            mbedtls_sha512_finish( &sha512, hash );
        }
        else
#endif /* MBEDTLS_SHA512_C */
        {
            MBEDTLS_SSL_DEBUG_MSG( 2, ( "Unsupported hash function in mbedtls_ssl_derive_traffic_keys" ) );
            return ( MBEDTLS_ERR_SSL_INTERNAL_ERROR );
        }

    MBEDTLS_SSL_DEBUG_BUF( 3, "rolling hash", hash, mbedtls_hash_size_for_ciphersuite( suite_info ) );

    /*
     *
     * Handshake Secret
     * |
     * +-----> Derive-Secret( ., "c hs traffic",
     * |                     ClientHello...ServerHello )
     * |                     = client_handshake_traffic_secret
     * |
     * +-----> Derive-Secret( ., "s hs traffic",
     * |                     ClientHello...ServerHello )
     * |                     = server_handshake_traffic_secret
     *
     */


    /*
     * Compute client_handshake_traffic_secret with
     *	 Derive-Secret( ., "c hs traffic", ClientHello...ServerHello )
     */

    ret = mbedtls_ssl_tls1_3_derive_secret( mbedtls_md_get_type( md_info ),
                         (const unsigned char*) ssl->handshake->handshake_secret, ( int ) mbedtls_hash_size_for_ciphersuite( suite_info ),
                         MBEDTLS_SSL_TLS1_3_LBL_WITH_LEN( c_hs_traffic ),
                         ( const unsigned char * ) hash,
                         ( int ) mbedtls_hash_size_for_ciphersuite( suite_info ),
                         MBEDTLS_SSL_TLS1_3_CONTEXT_HASHED,
                         ( unsigned char * ) ssl->handshake->client_handshake_traffic_secret, ( int ) mbedtls_hash_size_for_ciphersuite( suite_info ) );

    if( ret != 0 )
    {
        MBEDTLS_SSL_DEBUG_RET( 1, "mbedtls_ssl_tls1_3_derive_secret( ) with client_handshake_traffic_secret: Error", ret );
        return( ret );
    }

    /*
     * Export client handshake traffic secret
     */
#if defined(MBEDTLS_SSL_EXPORT_KEYS)
    if( ssl->conf->f_export_secret != NULL )
    {
        ssl->conf->f_export_secret( ssl->conf->p_export_secret,
                ssl->handshake->randbytes,
                MBEDTLS_SSL_TLS1_3_CLIENT_HANDSHAKE_TRAFFIC_SECRET,
                ssl->handshake->client_handshake_traffic_secret,
                (size_t) mbedtls_hash_size_for_ciphersuite( suite_info ) );
    }
#endif /* MBEDTLS_SSL_EXPORT_KEYS */

    MBEDTLS_SSL_DEBUG_MSG( 5, ( "HKDF Expand: label=[TLS 1.3, c hs traffic], requested length %d", mbedtls_hash_size_for_ciphersuite( suite_info ) ) );
    MBEDTLS_SSL_DEBUG_BUF( 5, "Secret: ", ssl->handshake->handshake_secret, mbedtls_hash_size_for_ciphersuite( suite_info ) );
    MBEDTLS_SSL_DEBUG_BUF( 5, "Hash:", hash, mbedtls_hash_size_for_ciphersuite( suite_info ) );
    MBEDTLS_SSL_DEBUG_BUF( 5, "client_handshake_traffic_secret", ssl->handshake->client_handshake_traffic_secret, mbedtls_hash_size_for_ciphersuite( suite_info ) );

    /*
     * Compute server_handshake_traffic_secret with
     *   Derive-Secret( ., "s hs traffic", ClientHello...ServerHello )
     */

    ret = mbedtls_ssl_tls1_3_derive_secret( mbedtls_md_get_type( md_info ),
                         ssl->handshake->handshake_secret, mbedtls_hash_size_for_ciphersuite( suite_info ),
                         MBEDTLS_SSL_TLS1_3_LBL_WITH_LEN( s_hs_traffic ),
                         hash, mbedtls_hash_size_for_ciphersuite( suite_info ), MBEDTLS_SSL_TLS1_3_CONTEXT_HASHED,
                         ssl->handshake->server_handshake_traffic_secret, mbedtls_hash_size_for_ciphersuite( suite_info ) );

    if( ret != 0 )
    {
        MBEDTLS_SSL_DEBUG_RET( 1, "mbedtls_ssl_tls1_3_derive_secret( ) with server_handshake_traffic_secret: Error", ret );
        return( ret );
    }

    /*
     * Export server handshake traffic secret
     */
#if defined(MBEDTLS_SSL_EXPORT_KEYS)
    if( ssl->conf->f_export_secret != NULL )
    {
        ssl->conf->f_export_secret( ssl->conf->p_export_secret,
                ssl->handshake->randbytes,
                MBEDTLS_SSL_TLS1_3_SERVER_HANDSHAKE_TRAFFIC_SECRET,
                ssl->handshake->server_handshake_traffic_secret,
                (size_t) mbedtls_hash_size_for_ciphersuite( suite_info ) );
    }
#endif /* MBEDTLS_SSL_EXPORT_KEYS */

    MBEDTLS_SSL_DEBUG_MSG( 5, ( "HKDF Expand: label=[TLS 1.3, s hs traffic], requested length %d", mbedtls_hash_size_for_ciphersuite( suite_info ) ) );
    MBEDTLS_SSL_DEBUG_BUF( 5, "Secret: ", ssl->handshake->handshake_secret, mbedtls_hash_size_for_ciphersuite( suite_info ) );
    MBEDTLS_SSL_DEBUG_BUF( 5, "Hash:", hash, mbedtls_hash_size_for_ciphersuite( suite_info ) );
    MBEDTLS_SSL_DEBUG_BUF( 5, "server_handshake_traffic_secret", ssl->handshake->server_handshake_traffic_secret, mbedtls_hash_size_for_ciphersuite( suite_info ) );

    /*
     * Compute exporter_secret with
     *   mbedtls_ssl_tls1_3_derive_secret( Master Secret,  "exp master", ClientHello...Server Finished )
     */

    ret = mbedtls_ssl_tls1_3_derive_secret( mbedtls_md_get_type( md_info ),
                         ssl->handshake->master_secret, mbedtls_hash_size_for_ciphersuite( suite_info ),
                         MBEDTLS_SSL_TLS1_3_LBL_WITH_LEN( exp_master ),
                         hash, mbedtls_hash_size_for_ciphersuite( suite_info ), MBEDTLS_SSL_TLS1_3_CONTEXT_HASHED,
                         ssl->handshake->exporter_secret, mbedtls_hash_size_for_ciphersuite( suite_info ) );

    if( ret != 0 )
    {
        MBEDTLS_SSL_DEBUG_RET( 1, "mbedtls_ssl_tls1_3_derive_secret( ) with exporter_secret: Error", ret );
        return( ret );
    }

    /*
     * Export exporter master secret
     */
#if defined(MBEDTLS_SSL_EXPORT_KEYS)
    if( ssl->conf->f_export_secret != NULL )
    {
        ssl->conf->f_export_secret( ssl->conf->p_export_secret,
                ssl->handshake->randbytes,
                MBEDTLS_SSL_TLS1_3_EXPORTER_MASTER_SECRET,
                ssl->handshake->exporter_secret,
                (size_t) mbedtls_hash_size_for_ciphersuite( suite_info ) );
    }
#endif /* MBEDTLS_SSL_EXPORT_KEYS */

    MBEDTLS_SSL_DEBUG_BUF( 5, "exporter_secret", ssl->handshake->exporter_secret, mbedtls_hash_size_for_ciphersuite( suite_info ) );

    /*
     * Compute keys to protect the handshake messages utilizing MakeTrafficKey
     */

    /* Settings for GCM, CCM, and CCM_8 */
    transform->maclen = 0;
    transform->fixed_ivlen = 4;
    transform->ivlen = cipher_info->iv_size;
    transform->keylen = cipher_info->key_bitlen / 8;

    /* Minimum length for an encrypted handshake message is
     *  - Handshake header
     *  - 1 byte for handshake type appended to the end of the message
     *  - Authentication tag ( which depends on the mode of operation )
     */
    if( transform->ciphersuite_info->cipher == MBEDTLS_CIPHER_AES_128_CCM_8 ) transform->minlen = 8;
    else transform->minlen = 16;

    /* TBD: Temporarily changed to test encrypted alert messages */
    /* transform->minlen += mbedtls_ssl_hs_hdr_len( ssl ); */

    transform->minlen += 1;

    MBEDTLS_SSL_DEBUG_MSG( 3, ( "-->>Calling mbedtls_ssl_tls1_3_make_traffic_keys( ) with the following parameters:" ) );
    MBEDTLS_SSL_DEBUG_MSG( 3, ( "-- Hash Algorithm: %s", mbedtls_md_get_name( md_info ) ) );
    MBEDTLS_SSL_DEBUG_MSG( 3, ( "-- Handshake Traffic Secret Length: %d bytes", mbedtls_hash_size_for_ciphersuite( suite_info ) ) );
    MBEDTLS_SSL_DEBUG_MSG( 3, ( "-- Key Length: %d bytes", transform->keylen ) );
    MBEDTLS_SSL_DEBUG_MSG( 3, ( "-- IV Length: %d bytes", transform->ivlen ) );

    if( ( ret = mbedtls_ssl_tls1_3_make_traffic_keys( mbedtls_md_get_type( md_info ),
                                 ssl->handshake->client_handshake_traffic_secret,
                                 ssl->handshake->server_handshake_traffic_secret,
                                 mbedtls_hash_size_for_ciphersuite( suite_info ),
                                 transform->keylen, transform->ivlen, traffic_keys ) ) != 0 )
    {
        MBEDTLS_SSL_DEBUG_RET( 1, "mbedtls_ssl_tls1_3_make_traffic_keys failed", ret );
        return( ret );
    }

    /* TEST
       if( ( ret = mbedtls_ssl_tls1_3_make_traffic_keys( mbedtls_md_get_type( md_info ),
       ssl->handshake->server_handshake_traffic_secret,
       ssl->handshake->client_handshake_traffic_secret,
       mbedtls_hash_size_for_ciphersuite( suite_info ),
       transform->keylen, transform->ivlen, traffic_keys ) ) != 0 )
       {
       MBEDTLS_SSL_DEBUG_RET( 1, "mbedtls_ssl_tls1_3_make_traffic_keys failed", ret );
       return( ret );
       }
    */
    MBEDTLS_SSL_DEBUG_MSG( 2, ( "<= derive traffic keys" ) );

    return( 0 );
}

int incrementSequenceNumber( unsigned char *sequenceNumber, unsigned char *nonce, size_t ivlen ) {

    if( ivlen == 0 ) return( MBEDTLS_ERR_SSL_INTERNAL_ERROR );

    for ( size_t i = ivlen - 1; i > ivlen - 8; i-- ) {
        sequenceNumber[i]++;
        nonce[i] ^= ( sequenceNumber[i] - 1 ) ^ sequenceNumber[i];
        if( sequenceNumber[i] != 0 )
        {
            return ( 0 );
        }
    }

    return( MBEDTLS_ERR_SSL_COUNTER_WRAPPING );
}

#if defined(MBEDTLS_SHA256_C)
static int ssl_calc_verify_tls_sha256( mbedtls_ssl_context *ssl, unsigned char hash[32], int from )
{
    mbedtls_sha256_context sha256;
    unsigned char handshake_hash[32];
    unsigned char *verify_buffer;
    unsigned char *context_string;
    size_t context_string_len;

    mbedtls_sha256_init( &sha256 );

    MBEDTLS_SSL_DEBUG_MSG( 2, ( "=> calc verify sha256" ) );

    mbedtls_sha256_clone( &sha256, &ssl->handshake->fin_sha256 );
    mbedtls_sha256_finish( &sha256, handshake_hash );

    MBEDTLS_SSL_DEBUG_BUF( 3, "handshake hash", handshake_hash, 32 );

    /*
     * The digital signature is then computed using the signing key over the concatenation of:
     *    - 64 bytes of octet 32
     *    - The context string ( which is either "TLS 1.3, client CertificateVerify" or "TLS 1.3, server CertificateVerify" )
     *    - A single 0 byte which servers as the separator
     *    - The content to be signed, which is Hash( Handshake Context + Certificate ) + Hash( resumption_context )
     *
     */

    if( from == MBEDTLS_SSL_IS_CLIENT )
    {
        context_string_len = sizeof( "TLS 1.3, client CertificateVerify" ) - 1;
        context_string = mbedtls_calloc( context_string_len,1 );

        if( context_string == NULL )
        {
            MBEDTLS_SSL_DEBUG_MSG( 1, ( "malloc failed in ssl_calc_verify_tls_sha256( )" ) );
            return( MBEDTLS_ERR_SSL_ALLOC_FAILED );
        }
        memcpy( context_string, "TLS 1.3, client CertificateVerify", context_string_len );
    }
    else /* from == MBEDTLS_SSL_IS_SERVER */
    {
        context_string_len = sizeof( "TLS 1.3, server CertificateVerify" ) - 1;
        context_string = mbedtls_calloc( context_string_len,1 );
        if( context_string == NULL )
        {
            MBEDTLS_SSL_DEBUG_MSG( 1, ( "malloc failed in ssl_calc_verify_tls_sha256( )" ) );
            return( MBEDTLS_ERR_SSL_ALLOC_FAILED );
        }
        memcpy( context_string, "TLS 1.3, server CertificateVerify", context_string_len );
    }

    verify_buffer = mbedtls_calloc( 64 + context_string_len + 1 + 32 + 32,1 );

    if( verify_buffer == NULL )
    {
        MBEDTLS_SSL_DEBUG_MSG( 1, ( "malloc failed in ssl_calc_verify_tls_sha256( )" ) );
        mbedtls_free( context_string );
        return( MBEDTLS_ERR_SSL_ALLOC_FAILED );
    }

    memset( verify_buffer, 32, 64 );
    memcpy( verify_buffer + 64, context_string, context_string_len );
    verify_buffer[64 + context_string_len] = 0x0;
    memcpy( verify_buffer + 64 + context_string_len + 1, handshake_hash, 32 );

    MBEDTLS_SSL_DEBUG_BUF( 3, "verify buffer", verify_buffer, 64 + context_string_len + 1 + 32 );

    mbedtls_sha256( verify_buffer, 64 + context_string_len + 1 + 32, hash, 0 /* for SHA-256 instead of SHA-224 */ );

    MBEDTLS_SSL_DEBUG_BUF( 3, "verify hash", hash, 32 );

    MBEDTLS_SSL_DEBUG_MSG( 2, ( "<= calc verify" ) );

    mbedtls_sha256_free( &sha256 );
    mbedtls_free( verify_buffer );
    mbedtls_free( context_string );

    return( 0 );
}
#endif /* MBEDTLS_SHA256_C */

#if defined(MBEDTLS_SHA512_C)
static int ssl_calc_verify_tls_sha384( mbedtls_ssl_context *ssl, unsigned char hash[48], int from )
{
    mbedtls_sha512_context sha384;
    unsigned char handshake_hash[48];
    unsigned char *verify_buffer;
    unsigned char *context_string;
    size_t context_string_len;

    mbedtls_sha512_init( &sha384 );
    mbedtls_sha512_starts( &sha384, 1 /* = use SHA384 */ );

    MBEDTLS_SSL_DEBUG_MSG( 2, ( "=> calc verify sha384" ) );

    mbedtls_sha512_clone( &sha384, &ssl->handshake->fin_sha512 );
    mbedtls_sha512_finish( &sha384, handshake_hash );

    MBEDTLS_SSL_DEBUG_BUF( 3, "handshake hash", handshake_hash, 48 );

    /*
     * The digital signature is then computed using the signing key over the concatenation of:
     *    - 64 bytes of octet 32
     *    - The context string ( which is either "TLS 1.3, client CertificateVerify" or "TLS 1.3, server CertificateVerify" )
     *    - A single 0 byte which servers as the separator
     *    - The content to be signed, which is Hash( Handshake Context + Certificate ) + Hash( resumption_context )
     *
     */

    if( from == MBEDTLS_SSL_IS_CLIENT )
    {
        context_string_len = sizeof( "TLS 1.3, client CertificateVerify" ) - 1;
        context_string = mbedtls_calloc( context_string_len, 1 );

        if( context_string == NULL )
        {
            MBEDTLS_SSL_DEBUG_MSG( 1, ( "malloc failed in ssl_calc_verify_tls_sha384( )" ) );
            return( MBEDTLS_ERR_SSL_ALLOC_FAILED );
        }
        memcpy( context_string, "TLS 1.3, client CertificateVerify", context_string_len );
    }
    else
    { /* from == MBEDTLS_SSL_IS_SERVER */
        context_string_len = sizeof( "TLS 1.3, server CertificateVerify" ) - 1;
        context_string = mbedtls_calloc( context_string_len, 1 );
        if( context_string == NULL )
        {
            MBEDTLS_SSL_DEBUG_MSG( 1, ( "malloc failed in ssl_calc_verify_tls_sha384( )" ) );
            return( MBEDTLS_ERR_SSL_ALLOC_FAILED );
        }
        memcpy( context_string, "TLS 1.3, server CertificateVerify", context_string_len );
    }

    verify_buffer = mbedtls_calloc( 64 + context_string_len + 1 + 48 + 48, 1 );

    if( verify_buffer == NULL )
    {
        MBEDTLS_SSL_DEBUG_MSG( 1, ( "malloc failed in ssl_calc_verify_tls_sha384( )" ) );
        mbedtls_free( context_string );
        return( MBEDTLS_ERR_SSL_ALLOC_FAILED );
    }

    memset( verify_buffer, 32, 64 );
    memcpy( verify_buffer + 64, context_string, context_string_len );
    verify_buffer[64 + context_string_len] = 0x0;
    memcpy( verify_buffer + 64 + context_string_len + 1, handshake_hash, 48 );

    MBEDTLS_SSL_DEBUG_BUF( 3, "verify buffer", verify_buffer, 64 + context_string_len + 1 + 48 );

    mbedtls_sha512( verify_buffer, 64 + context_string_len + 1 + 48, hash, 1 /* for SHA-384 */ );

    MBEDTLS_SSL_DEBUG_BUF( 3, "verify hash", hash, 48 );

    MBEDTLS_SSL_DEBUG_MSG( 2, ( "<= calc verify" ) );

    mbedtls_sha512_free( &sha384 );
    mbedtls_free( verify_buffer );
    mbedtls_free( context_string );

    return( 0 );
}
#endif /* MBEDTLS_SHA512_C */


/* mbedtls_ssl_tls1_3_derive_master_secret( )
 *
 * Generates the keys based on the TLS 1.3 key hierachy:
 *
 *                    0
 *                    |
 *                    v
 *     PSK ->  HKDF-Extract = Early Secret
 *                    |
 *                    v
 *     Derive-Secret( ., "derived", "" )
 *                    |
 *                    v
 *  (EC)DHE -> HKDF-Extract = Handshake Secret
 *                    |
 *                    v
 *     Derive-Secret( ., "derived", "" )
 *                    |
 *                    v
 *     0 -> HKDF-Extract = Master Secret
 *
 */
int mbedtls_ssl_tls1_3_derive_master_secret( mbedtls_ssl_context *ssl ) {

    unsigned char salt[MBEDTLS_MD_MAX_SIZE];
    unsigned char null_ikm[MBEDTLS_MD_MAX_SIZE];
    unsigned char intermediary_secret[MBEDTLS_MD_MAX_SIZE];

    unsigned char ECDHE[66];

    size_t ECDHE_len;
    int ret = 0;
    const mbedtls_md_info_t *md;
    const mbedtls_ssl_ciphersuite_t *suite_info;
    unsigned char *psk;
    size_t psk_len;
    unsigned int psk_allocated = 0;
    int hash_size;

    if( ssl->transform_in == NULL )
    {
        MBEDTLS_SSL_DEBUG_MSG( 1, ( "transform_in == NULL, mbedtls_ssl_tls1_3_derive_master_secret failed" ) );
        return( MBEDTLS_ERR_SSL_INTERNAL_ERROR );
    }

    if( ssl->session_negotiate == NULL )
    {
        MBEDTLS_SSL_DEBUG_MSG( 1, ( "session_negotiate == NULL, mbedtls_ssl_tls1_3_derive_master_secret failed" ) );
        return( MBEDTLS_ERR_SSL_INTERNAL_ERROR );
    }

    md = mbedtls_md_info_from_type( ssl->transform_in->ciphersuite_info->mac );
    if( md == NULL )
    {
        MBEDTLS_SSL_DEBUG_MSG( 1, ( "md == NULL, mbedtls_ssl_tls1_3_derive_master_secret failed" ) );
        return( MBEDTLS_ERR_SSL_INTERNAL_ERROR );
    }

    suite_info = mbedtls_ssl_ciphersuite_from_id( ssl->session_negotiate->ciphersuite );
    if( suite_info == NULL )
    {
        MBEDTLS_SSL_DEBUG_MSG( 1, ( "suite_info == NULL, mbedtls_ssl_tls1_3_derive_master_secret failed" ) );
        return( MBEDTLS_ERR_SSL_INTERNAL_ERROR );
    }

    /* Determine hash size */
    hash_size = mbedtls_hash_size_for_ciphersuite( suite_info );
    if( hash_size == -1 )
    {
        MBEDTLS_SSL_DEBUG_MSG( 1, ( "mbedtls_hash_size_for_ciphersuite( ) failed" ) );
        return( MBEDTLS_ERR_SSL_INTERNAL_ERROR );
    }

    /*
     * Compute PSK for first stage of secret evolution.
     */

#if defined(MBEDTLS_KEY_EXCHANGE_SOME_PSK_ENABLED)
    psk = ssl->conf->psk;
    psk_len = ssl->conf->psk_len;
#endif /* MBEDTLS_KEY_EXCHANGE_SOME_PSK_ENABLED */

#if defined(MBEDTLS_KEY_EXCHANGE_SOME_PSK_ENABLED)
    /* If the psk callback was called, use its result */
    if( ( ssl->handshake->psk != NULL ) &&
        ( ssl->session_negotiate->key_exchange == MBEDTLS_KEY_EXCHANGE_PSK ||
          ssl->session_negotiate->key_exchange == MBEDTLS_KEY_EXCHANGE_ECDHE_PSK ) )
    {
        psk = ssl->handshake->psk;
        psk_len = ssl->handshake->psk_len;
    }
#endif /* MBEDTLS_KEY_EXCHANGE_SOME_PSK_ENABLED */
#if defined(MBEDTLS_KEY_EXCHANGE_ECDHE_ECDSA_ENABLED)
    if( ssl->session_negotiate->key_exchange == MBEDTLS_KEY_EXCHANGE_ECDHE_ECDSA )
    {

        /* If we are not using a PSK-based ciphersuite then the
         * psk identity is set to a 0 vector.
         */

        psk = mbedtls_calloc( hash_size,1 );
        if( psk == NULL )
        {
            MBEDTLS_SSL_DEBUG_MSG( 1, ( "malloc for psk == NULL, mbedtls_ssl_tls1_3_derive_master_secret failed" ) );
            return( MBEDTLS_ERR_SSL_INTERNAL_ERROR );
        }
        psk_allocated = 1;
        memset( psk, 0x0, hash_size );
        psk_len = hash_size;
    }
#endif /* MBEDTLS_KEY_EXCHANGE_ECDHE_ECDSA_ENABLED */

    /*
     * Compute ECDHE secret for second stage of secret evolution.
     */

#if defined(MBEDTLS_KEY_EXCHANGE_SOME_ECDHE_ENABLED)
    if( ( ssl->session_negotiate->key_exchange == MBEDTLS_KEY_EXCHANGE_ECDHE_PSK ) ||
        ( ssl->session_negotiate->key_exchange == MBEDTLS_KEY_EXCHANGE_ECDHE_ECDSA ) )
    {
        if( ( ret = mbedtls_ecdh_calc_secret( &ssl->handshake->ecdh_ctx[ssl->handshake->ecdh_ctx_selected],
                                              &ECDHE_len,
                                              ECDHE,
                                              sizeof( ECDHE ),
                                              ssl->conf->f_rng, ssl->conf->p_rng ) ) != 0 )
        {
            MBEDTLS_SSL_DEBUG_RET( 1, "mbedtls_ecdh_calc_secret", ret );
            if( psk_allocated == 1 ) mbedtls_free( psk );
            return( ret );
        }

        MBEDTLS_SSL_DEBUG_MPI( 3, "ECDHE:", &ssl->handshake->ecdh_ctx[ssl->handshake->ecdh_ctx_selected].z );

    } else
#endif /* MBEDTLS_KEY_EXCHANGE_SOME_ECDHE_ENABLED */
#if defined(MBEDTLS_KEY_EXCHANGE_SOME_PSK_ENABLED)
    if( ssl->session_negotiate->key_exchange == MBEDTLS_KEY_EXCHANGE_PSK )
    {
        memset( ECDHE, 0x0, hash_size );
        MBEDTLS_SSL_DEBUG_BUF( 3, "ECDHE", ECDHE, hash_size );
        ECDHE_len=hash_size;
    } else
#endif	/* MBEDTLS_KEY_EXCHANGE_SOME_PSK_ENABLED */
    {
        MBEDTLS_SSL_DEBUG_MSG( 1, ( "Unsupported key exchange -- mbedtls_ssl_tls1_3_derive_master_secret failed." ) );
        if( psk_allocated == 1 ) mbedtls_free( psk );
        return( MBEDTLS_ERR_SSL_BAD_HS_SERVER_HELLO );
    }


    /*
     * Compute EarlySecret
     */

    ret = mbedtls_ssl_tls1_3_evolve_secret( ssl->transform_in->ciphersuite_info->mac,
                                            NULL, /* use 0 as old secret */
                                            psk, psk_len,
                                            ssl->handshake->early_secret );
    if( ret != 0 )
    {
        MBEDTLS_SSL_DEBUG_RET( 1, "mbedtls_hkdf_extract( ) with early_secret", ret );
        if( psk_allocated == 1 ) mbedtls_free( psk );
        return( ret );
    }

    MBEDTLS_SSL_DEBUG_MSG( 5, ( "HKDF Extract -- early_secret" ) );
    MBEDTLS_SSL_DEBUG_BUF( 5, "Salt", salt, hash_size );
    MBEDTLS_SSL_DEBUG_BUF( 5, "Input", psk, psk_len );
    MBEDTLS_SSL_DEBUG_BUF( 5, "Output", ssl->handshake->early_secret, hash_size );

    /*
     * Compute HandshakeSecret
     */

    ret = mbedtls_ssl_tls1_3_evolve_secret(
                              ssl->transform_in->ciphersuite_info->mac,
                              ssl->handshake->early_secret,
                              ECDHE, ECDHE_len,
                              ssl->handshake->handshake_secret );
    if( ret != 0 )
    {
        MBEDTLS_SSL_DEBUG_RET( 1, "mbedtls_hkdf_extract( ) with early_secret", ret );
        if( psk_allocated == 1 ) mbedtls_free( psk );
        return( ret );
    }

    MBEDTLS_SSL_DEBUG_MSG( 5, ( "HKDF Extract -- handshake_secret" ) );
    MBEDTLS_SSL_DEBUG_BUF( 5, "Salt", intermediary_secret, hash_size );
    MBEDTLS_SSL_DEBUG_BUF( 5, "Input ( ECDHE )", ECDHE, hash_size );
    MBEDTLS_SSL_DEBUG_BUF( 5, "Output", ssl->handshake->handshake_secret, hash_size );

    /*
     * Compute MasterSecret
     */

    ret = mbedtls_ssl_tls1_3_evolve_secret(
                              ssl->transform_in->ciphersuite_info->mac,
                              ssl->handshake->handshake_secret,
                              NULL, 0,
                              ssl->handshake->master_secret );
    if( ret != 0 )
    {
        MBEDTLS_SSL_DEBUG_RET( 1, "mbedtls_hkdf_extract( ) with early_secret", ret );
        if( psk_allocated == 1 ) mbedtls_free( psk );
        return( ret );
    }

    MBEDTLS_SSL_DEBUG_MSG( 5, ( "HKDF Extract -- master_secret" ) );
    MBEDTLS_SSL_DEBUG_BUF( 5, "Salt", intermediary_secret, hash_size );
    MBEDTLS_SSL_DEBUG_BUF( 5, "Input", null_ikm, hash_size );
    MBEDTLS_SSL_DEBUG_BUF( 5, "Output", ssl->handshake->master_secret, hash_size );

    if( psk_allocated == 1 ) mbedtls_free( psk );

    /*
     * Export client early traffic secret
     */
#if defined(MBEDTLS_SSL_EXPORT_KEYS)
    if( ssl->conf->f_export_secret != NULL )
    {
        ssl->conf->f_export_secret( ssl->conf->p_export_secret,
                ssl->handshake->randbytes,
                MBEDTLS_SSL_TLS1_3_CLIENT_EARLY_TRAFFIC_SECRET,
                ssl->handshake->early_secret, hash_size );
    }
#endif /* MBEDTLS_SSL_EXPORT_KEYS */


    return( 0 );
}



/*
 *
 * STATE HANDLING: CertificateVerify
 *
 */

/*
 * Overview
 */

/* Main entry point: orchestrates the other functions. */
int ssl_certificate_verify_process( mbedtls_ssl_context* ssl );

/* Coordinate: Check whether a certificate verify message should be sent.
 * Returns a negative value on failure, and otherwise
 * - SSL_CERTIFICATE_VERIFY_SKIP
 * - SSL_CERTIFICATE_VERIFY_SEND
 * to indicate if the CertificateVerify message should be sent or not.
 */
#define SSL_CERTIFICATE_VERIFY_SKIP 0
#define SSL_CERTIFICATE_VERIFY_SEND 1
static int ssl_certificate_verify_coordinate( mbedtls_ssl_context* ssl );
#if defined(MBEDTLS_KEY_EXCHANGE_ECDHE_ECDSA_ENABLED)
static int ssl_certificate_verify_write( mbedtls_ssl_context* ssl,
                                         unsigned char* buf,
                                         size_t buflen,
                                         size_t* olen );
#endif /* MBEDTLS_KEY_EXCHANGE_ECDHE_ECDSA_ENABLED */
static int ssl_certificate_verify_postprocess( mbedtls_ssl_context* ssl );

/*
 * Implementation
 */

int ssl_certificate_verify_process( mbedtls_ssl_context* ssl )
{
    int ret = 0;
    MBEDTLS_SSL_DEBUG_MSG( 2, ( "=> write certificate verify" ) );

    /* Coordination step: Check if we need to send a CertificateVerify */
    MBEDTLS_SSL_PROC_CHK( ssl_certificate_verify_coordinate( ssl ) );

#if defined(MBEDTLS_KEY_EXCHANGE_ECDHE_ECDSA_ENABLED)
    if( ret == SSL_CERTIFICATE_VERIFY_SEND )
    {
        /* Make sure we can write a new message. */
        MBEDTLS_SSL_PROC_CHK( mbedtls_ssl_flush_output( ssl ) );

        /* Prepare CertificateVerify message in output buffer. */
        MBEDTLS_SSL_PROC_CHK( ssl_certificate_verify_write( ssl, ssl->out_msg,
                                                            MBEDTLS_SSL_MAX_CONTENT_LEN,
                                                            &ssl->out_msglen ) );

        ssl->out_msgtype = MBEDTLS_SSL_MSG_HANDSHAKE;
        ssl->out_msg[0] = MBEDTLS_SSL_HS_CERTIFICATE_VERIFY;

        /* Update state */
        MBEDTLS_SSL_PROC_CHK( ssl_certificate_verify_postprocess( ssl ) );

        /* Dispatch message */
        MBEDTLS_SSL_PROC_CHK( mbedtls_ssl_write_record( ssl ) );

        /* NOTE: With the new messaging layer, the postprocessing
         *       step might come after the dispatching step if the
         *       latter doesn't send the message immediately.
         *       At the moment, we must do the postprocessing
         *       prior to the dispatching because if the latter
         *       returns WANT_WRITE, we want the handshake state
         *       to be updated in order to not enter
         *       this function again on retry.
         *
         *       Further, once the two calls can be re-ordered, the two
         *       calls to ssl_certificate_verify_postprocess( ) can be
         *       consolidated. */
    }
    else
#endif /* MBEDTLS_KEY_EXCHANGE_ECDHE_ECDSA_ENABLED */
        if( ret == SSL_CERTIFICATE_VERIFY_SKIP )
        {
            MBEDTLS_SSL_DEBUG_MSG( 2, ( "<= skip write certificate verify" ) );

            /* Update state */
            MBEDTLS_SSL_PROC_CHK( ssl_certificate_verify_postprocess( ssl ) );
        }
        else
        {
            MBEDTLS_SSL_DEBUG_MSG( 1, ( "should never happen" ) );
            return( MBEDTLS_ERR_SSL_INTERNAL_ERROR );
        }

cleanup:

    MBEDTLS_SSL_DEBUG_MSG( 2, ( "<= write certificate verify" ) );
    return( ret );
}

static int ssl_certificate_verify_coordinate( mbedtls_ssl_context* ssl )
{
    int have_own_cert = 1;

    if( ssl->session_negotiate->key_exchange != MBEDTLS_KEY_EXCHANGE_ECDHE_ECDSA )
    {
        MBEDTLS_SSL_DEBUG_MSG( 2, ( "<= skip write certificate verify" ) );
        return( SSL_CERTIFICATE_VERIFY_SKIP );
    }

#if !defined(MBEDTLS_KEY_EXCHANGE_ECDHE_ECDSA_ENABLED)
    MBEDTLS_SSL_DEBUG_MSG( 1, ( "should never happen" ) );
    return( MBEDTLS_ERR_SSL_INTERNAL_ERROR );
#else
    if( mbedtls_ssl_own_cert( ssl ) == NULL ) have_own_cert = 0;

    if( ssl->conf->endpoint == MBEDTLS_SSL_IS_CLIENT )
    {
        if( ssl->client_auth == 0 || have_own_cert == 0 || ssl->conf->authmode == MBEDTLS_SSL_VERIFY_NONE )
        {
            MBEDTLS_SSL_DEBUG_MSG( 2, ( "<= skip write certificate verify" ) );
            return( 0 );
        }
    }

    if( have_own_cert == 0 && ssl->client_auth == 1 && ssl->conf->authmode != MBEDTLS_SSL_VERIFY_NONE )
    {
        MBEDTLS_SSL_DEBUG_MSG( 1, ( "got no certificate" ) );
        return( MBEDTLS_ERR_SSL_PRIVATE_KEY_REQUIRED );
    }

    /*
     * Check whether the signature scheme corresponds to the key we are using
     */
    if( mbedtls_ssl_sig_from_pk( mbedtls_ssl_own_key( ssl ) ) != MBEDTLS_SSL_SIG_ECDSA )
    {
        MBEDTLS_SSL_DEBUG_MSG( 1, ( "Certificate Verify: Only ECDSA signature algorithm is currently supported." ) );
        return( MBEDTLS_ERR_SSL_BAD_HS_CERTIFICATE_VERIFY );
    }

    /*
     * Check whether the signature scheme corresponds to the hash algorithm of the negotiated ciphersuite
     * TBD: Double-check whether this is really a good approach.

     if( ( ssl->handshake->signature_scheme == SIGNATURE_ECDSA_SECP256r1_SHA256 ) && ( ciphersuite_info->hash != MBEDTLS_MD_SHA256 ) ) {
     MBEDTLS_SSL_DEBUG_MSG( 1, ( "Certificate Verify: SIGNATURE_ECDSA_SECP256r1_SHA256 only matches with MBEDTLS_MD_SHA256." ) );
     return( MBEDTLS_ERR_SSL_BAD_HS_CERTIFICATE_VERIFY );
     }
     else if( ( ssl->handshake->signature_scheme == SIGNATURE_ECDSA_SECP384r1_SHA384 ) && ( ciphersuite_info->hash != MBEDTLS_MD_SHA384 ) ) {
     MBEDTLS_SSL_DEBUG_MSG( 1, ( "Certificate Verify: SIGNATURE_ECDSA_SECP384r1_SHA384 only matches with MBEDTLS_MD_SHA384." ) );
     return( MBEDTLS_ERR_SSL_BAD_HS_CERTIFICATE_VERIFY );
     }
     else if( ( ssl->handshake->signature_scheme == SIGNATURE_ECDSA_SECP521r1_SHA512 ) && ( ciphersuite_info->hash != MBEDTLS_MD_SHA512 ) ) {
     MBEDTLS_SSL_DEBUG_MSG( 1, ( "Certificate Verify: SIGNATURE_ECDSA_SECP521r1_SHA512 only matches with MBEDTLS_MD_SHA512." ) );
     return( MBEDTLS_ERR_SSL_BAD_HS_CERTIFICATE_VERIFY );
     }
    */

    return( SSL_CERTIFICATE_VERIFY_SEND );
#endif /* MBEDTLS_KEY_EXCHANGE_ECDHE_ECDSA_ENABLED */
}


#if defined(MBEDTLS_KEY_EXCHANGE_ECDHE_ECDSA_ENABLED)
static int ssl_certificate_verify_write( mbedtls_ssl_context* ssl,
                                         unsigned char* buf,
                                         size_t buflen,
                                         size_t* olen )
{
    int ret;
    const mbedtls_ssl_ciphersuite_t* ciphersuite_info = ssl->transform_negotiate->ciphersuite_info;
    size_t n = 0, offset = 0;

    unsigned char hash[MBEDTLS_MD_MAX_SIZE];
    unsigned char* hash_start = hash;
    unsigned int hashlen;

    /* TODO: Add bounds checks! Only then remove the next line. */
    ( (void ) buflen );

    /*
     * Make a signature of the handshake transcript
     */
    ret = ssl->handshake->calc_verify( ssl, hash, ssl->conf->endpoint );

    if( ret != 0 )
    {
        MBEDTLS_SSL_DEBUG_RET( 1, "calc_verify", ret );
        return( ret );
    }

    /*
     *  struct {
     *    SignatureScheme algorithm;
     *    opaque signature<0..2^16-1>;
     *  } CertificateVerify;
     */

    /* The algorithm used for computing the hash above must
     * correspond to the algorithm indicated in the signature_scheme below.
     *
     * TBD: ssl->handshake->signature_scheme should already contain the correct value
     *      based on the parsing of the ClientHello / transmission of the ServerHello
     *      message.
     */

    switch ( ciphersuite_info->mac ) {
	case MBEDTLS_MD_SHA256: ssl->handshake->signature_scheme = SIGNATURE_ECDSA_SECP256r1_SHA256; break;
	case MBEDTLS_MD_SHA384: ssl->handshake->signature_scheme = SIGNATURE_ECDSA_SECP384r1_SHA384;  break;
	case MBEDTLS_MD_SHA512: ssl->handshake->signature_scheme = SIGNATURE_ECDSA_SECP521r1_SHA512;  break;
	default: MBEDTLS_SSL_DEBUG_MSG( 1, ( "Certificate Verify: Unknown hash algorithm." ) );
            return( MBEDTLS_ERR_SSL_BAD_HS_CERTIFICATE_VERIFY );
    }

    buf[4] = (unsigned char)( ( ssl->handshake->signature_scheme >> 8 ) & 0xFF );
    buf[5] = (unsigned char)( ( ssl->handshake->signature_scheme ) & 0xFF );

    /* Info from ssl->transform_negotiate->ciphersuite_info->mac will be used instead */
    hashlen = 0;
    offset = 2;

    if( ( ret = mbedtls_pk_sign( mbedtls_ssl_own_key( ssl ), ciphersuite_info->mac, hash_start, hashlen,
                                 buf + 6 + offset, &n,
                                 ssl->conf->f_rng, ssl->conf->p_rng ) ) != 0 )
    {
        MBEDTLS_SSL_DEBUG_RET( 1, "mbedtls_pk_sign", ret );
        return( ret );
    }

    buf[4 + offset] = (unsigned char)( n >> 8 );
    buf[5 + offset] = (unsigned char)( n );

    *olen = 6 + n + offset;

    return( ret );
}
#endif /* MBEDTLS_KEY_EXCHANGE_ECDHE_ECDSA_ENABLED */

static int ssl_certificate_verify_postprocess( mbedtls_ssl_context* ssl )
{
    if( ssl->conf->endpoint == MBEDTLS_SSL_IS_CLIENT )
    {

#if defined(MBEDTLS_SSL_PROTO_DTLS)
        if( ssl->conf->transport == MBEDTLS_SSL_TRANSPORT_DATAGRAM )
            mbedtls_ack_add_record( ssl, MBEDTLS_SSL_HS_CERTIFICATE_VERIFY, MBEDTLS_SSL_ACK_RECORDS_SENT );
#endif /* MBEDTLS_SSL_PROTO_DTLS */

        mbedtls_ssl_handshake_set_state( ssl, MBEDTLS_SSL_CLIENT_FINISHED );
    }
    else
    {
        mbedtls_ssl_handshake_set_state( ssl, MBEDTLS_SSL_SERVER_FINISHED );
    }
    return( 0 );
}

/*
 *
 * STATE HANDLING: Read CertificateVerify
 *
 */

/*
 * Overview
 */

/* Main entry point; orchestrates the other functions */
int ssl_read_certificate_verify_process( mbedtls_ssl_context* ssl );

/* Coordinate: Check whether a certificate verify message is expected.
 * Returns a negative value on failure, and otherwise
 * - SSL_CERTIFICATE_VERIFY_SKIP
 * - SSL_CERTIFICATE_VERIFY_READ
 * to indicate if the CertificateVerify message should be present or not.
 */
#define SSL_CERTIFICATE_VERIFY_SKIP 0
#define SSL_CERTIFICATE_VERIFY_READ 1
static int ssl_read_certificate_verify_coordinate( mbedtls_ssl_context* ssl );

#if defined(MBEDTLS_KEY_EXCHANGE_WITH_CERT_ENABLED)
/* Parse and validate CertificateVerify message
 *
 * Note: The size of the hash buffer is assumed to be large enough to
 *       hold the transcript given the selected hash algorithm.
 *       No bounds-checking is done inside the function.
 */
static int ssl_read_certificate_verify_parse( mbedtls_ssl_context* ssl,
                                              unsigned char const* buf,
                                              size_t buflen,
                                              unsigned char const* hash,
                                              size_t hashlen );
#endif /* MBEDTLS_KEY_EXCHANGE_WITH_CERT_ENABLED */

/* Update handshake state machine */
static int ssl_read_certificate_verify_postprocess( mbedtls_ssl_context* ssl );

/*
 * Implementation
 */

int ssl_read_certificate_verify_process( mbedtls_ssl_context* ssl )
{
    int ret;
    unsigned char hash[MBEDTLS_MD_MAX_SIZE];
    MBEDTLS_SSL_DEBUG_MSG( 2, ( "=> parse certificate verify" ) );

    /* Coordination step */

    MBEDTLS_SSL_PROC_CHK( ssl_read_certificate_verify_coordinate( ssl ) );

#if defined(MBEDTLS_KEY_EXCHANGE_WITH_CERT_ENABLED)
    if( ret == SSL_CERTIFICATE_VERIFY_READ )
    {
        /* Need to calculate the hash of the transcript first
         * before reading the message since otherwise it gets
         *included in the transcript
         */
        if( ssl->conf->endpoint == MBEDTLS_SSL_IS_SERVER )
            ssl->handshake->calc_verify( ssl, hash, MBEDTLS_SSL_IS_CLIENT );
        else
            ssl->handshake->calc_verify( ssl, hash, MBEDTLS_SSL_IS_SERVER );

        /* Read message */
        if( ( ret = mbedtls_ssl_read_record( ssl ) ) != 0 )
        {
            MBEDTLS_SSL_DEBUG_RET( 1, ( "mbedtls_ssl_read_record_layer" ), ret );
            return( ret );
        }

        if( ssl->in_msgtype != MBEDTLS_SSL_MSG_HANDSHAKE ||
            ssl->in_msg[0] != MBEDTLS_SSL_HS_CERTIFICATE_VERIFY )
        {
            MBEDTLS_SSL_DEBUG_MSG( 1, ( "bad certificate verify message" ) );
            return( MBEDTLS_ERR_SSL_BAD_HS_CERTIFICATE_VERIFY );
        }

        /* Process the message contents */

        MBEDTLS_SSL_PROC_CHK( ssl_read_certificate_verify_parse( ssl, ssl->in_msg,
                                                                 ssl->in_hslen, ( unsigned char const* ) &hash, MBEDTLS_MD_MAX_SIZE ) );
    }
    else
#endif /* MBEDTLS_KEY_EXCHANGE_WITH_CERT_ENABLED */
        if( ret == SSL_CERTIFICATE_VERIFY_SKIP )
        {
            MBEDTLS_SSL_DEBUG_MSG( 2, ( "<= skip parse certificate verify" ) );
        }
        else
        {
            MBEDTLS_SSL_DEBUG_MSG( 1, ( "should never happen" ) );
            return( MBEDTLS_ERR_SSL_INTERNAL_ERROR );
        }

    /* Update state machine and handshake checksum state.
     *
     * The manual update of the checksum state only needs to be
     * done manually here because we couldn't have it done automatically
     * when reading the message.
     */
    MBEDTLS_SSL_PROC_CHK( ssl_read_certificate_verify_postprocess( ssl ) );

cleanup:

    MBEDTLS_SSL_DEBUG_MSG( 2, ( "<= parse certificate verify" ) );
    return( ret );
}


static int ssl_read_certificate_verify_coordinate( mbedtls_ssl_context* ssl )
{
    if( ssl->session_negotiate->key_exchange != MBEDTLS_KEY_EXCHANGE_ECDHE_ECDSA )
    {
        return( SSL_CERTIFICATE_VERIFY_SKIP );
    }

#if !defined(MBEDTLS_KEY_EXCHANGE_WITH_CERT_ENABLED)
    MBEDTLS_SSL_DEBUG_MSG( 1, ( "should never happen" ) );
    return( MBEDTLS_ERR_SSL_INTERNAL_ERROR );
#else
    if( ssl->session_negotiate->peer_cert == NULL )
        return( SSL_CERTIFICATE_VERIFY_SKIP );

    return( SSL_CERTIFICATE_VERIFY_READ );
#endif /* MBEDTLS_KEY_EXCHANGE_WITH_CERT_ENABLED */
}


#if defined(MBEDTLS_KEY_EXCHANGE_WITH_CERT_ENABLED)
static int ssl_read_certificate_verify_parse( mbedtls_ssl_context* ssl,
                                              unsigned char const* buf,
                                              size_t buflen,
                                              unsigned char const* hash,
                                              size_t hashlen )
{
    int ret;
    int signature_scheme;
    size_t sig_len;
    mbedtls_pk_type_t pk_alg;
    mbedtls_md_type_t md_alg;

    /* TODO: Why don't we use `hashlen` here? Look at this. */
    ( (void ) hashlen );

    if( buflen < mbedtls_ssl_hs_hdr_len( ssl ) )
    {
        MBEDTLS_SSL_DEBUG_MSG( 1, ( "bad certificate verify message" ) );
        return( MBEDTLS_ERR_SSL_BAD_HS_CERTIFICATE_VERIFY );
    }

    buflen -= mbedtls_ssl_hs_hdr_len( ssl );
    buf += mbedtls_ssl_hs_hdr_len( ssl );

    /*
     * struct {
     *     SignatureScheme algorithm;
     *     opaque signature<0..2^16-1>;
     * } CertificateVerify;
     *
     */

    if( buflen < 2 )
    {
        MBEDTLS_SSL_DEBUG_MSG( 1, ( "bad certificate verify message" ) );
        return( MBEDTLS_ERR_SSL_BAD_HS_CERTIFICATE_VERIFY );
    }

    signature_scheme = ( buf[0] << 8 ) | buf[1];

    /* We currently only support ECDSA-based signatures */
    switch ( signature_scheme ) {
        case SIGNATURE_ECDSA_SECP256r1_SHA256:
            md_alg = MBEDTLS_MD_SHA256;
            pk_alg = MBEDTLS_PK_ECDSA;
            break;
        case SIGNATURE_ECDSA_SECP384r1_SHA384:
            md_alg = MBEDTLS_MD_SHA384;
            pk_alg = MBEDTLS_PK_ECDSA;
            break;
        case SIGNATURE_ECDSA_SECP521r1_SHA512:
            md_alg = MBEDTLS_MD_SHA512;
            pk_alg = MBEDTLS_PK_ECDSA;
            break;
        default:
            MBEDTLS_SSL_DEBUG_MSG( 1, ( "Certificate Verify: Unknown signature algorithm." ) );
            return( MBEDTLS_ERR_SSL_BAD_HS_CERTIFICATE_VERIFY );
    }

    MBEDTLS_SSL_DEBUG_MSG( 3, ( "Certificate Verify: Signature algorithm ( %04x )", signature_scheme ) );

    buflen -= 2;
    buf += 2;

    /*
     * Signature
     */

    /*
     * Check the certificate's key type matches the signature alg
     */
    if( !mbedtls_pk_can_do( &ssl->session_negotiate->peer_cert->pk, pk_alg ) )
    {
        MBEDTLS_SSL_DEBUG_MSG( 1, ( "sig_alg doesn't match cert key" ) );
        return( MBEDTLS_ERR_SSL_BAD_HS_CERTIFICATE_VERIFY );
    }

    if( buflen < 2 )
    {
        MBEDTLS_SSL_DEBUG_MSG( 1, ( "bad certificate verify message" ) );
        return( MBEDTLS_ERR_SSL_BAD_HS_CERTIFICATE_VERIFY );
    }

    sig_len = ( buf[0] << 8 ) | buf[1];
    buf += 2;
    buflen -= 2;

    if( buflen != sig_len )
    {
        MBEDTLS_SSL_DEBUG_MSG( 1, ( "bad certificate verify message" ) );
        return( MBEDTLS_ERR_SSL_BAD_HS_CERTIFICATE_VERIFY );
    }

    /* hashlen set to 0 so that hash len is used from md_alg */
    if( ( ret = mbedtls_pk_verify( &ssl->session_negotiate->peer_cert->pk,
                                   md_alg, hash, 0,
                                   buf, sig_len ) ) != 0 )
    {
        MBEDTLS_SSL_DEBUG_RET( 1, "mbedtls_pk_verify", ret );
        return( ret );
    }

    return( 0 );
}
#endif /* MBEDTLS_KEY_EXCHANGE_WITH_CERT_ENABLED */


static int ssl_read_certificate_verify_postprocess( mbedtls_ssl_context* ssl )
{
#if defined(MBEDTLS_SSL_SRV_C)
    if( ssl->conf->endpoint == MBEDTLS_SSL_IS_SERVER )
    {
        mbedtls_ssl_handshake_set_state( ssl, MBEDTLS_SSL_CLIENT_FINISHED );
    }
    else
#endif /* MBEDTLS_SSL_SRV_C */
    {

#if	defined(MBEDTLS_SSL_PROTO_DTLS)
        if( ssl->conf->transport == MBEDTLS_SSL_TRANSPORT_DATAGRAM )
        {
            mbedtls_ack_add_record( ssl, MBEDTLS_SSL_HS_CERTIFICATE_VERIFY, MBEDTLS_SSL_ACK_RECORDS_RECEIVED );
        }
#endif /* MBEDTLS_SSL_PROTO_DTLS */

        mbedtls_ssl_handshake_set_state( ssl, MBEDTLS_SSL_SERVER_FINISHED );
    }

    return( 0 );
}



/*
 *
 * STATE HANDLING: Outgoing Certificate
 *
 */

/*
 * Overview
 */

/* Main state-handling entry point; orchestrates the other functions. */
int ssl_write_certificate_process( mbedtls_ssl_context* ssl );

/* Check if a certificate should be written, and if yes,
 * if it is available.
 * Returns a negative error code on failure ( such as no certificate
 * being available on the server ), and otherwise
 * SSL_WRITE_CERTIFICATE_AVAILABLE or
 * SSL_WRITE_CERTIFICATE_SKIP
 * indicating that a Certificate message should be written based
 * on the configured certificate, or whether it should be silently skipped.
 */

#define SSL_WRITE_CERTIFICATE_AVAILABLE  0
#define SSL_WRITE_CERTIFICATE_SKIP       1
static int ssl_write_certificate_coordinate( mbedtls_ssl_context* ssl );
#if defined(MBEDTLS_KEY_EXCHANGE_WITH_CERT_ENABLED)
/* Write certificate message based on the configured certificate */
static int ssl_write_certificate_write( mbedtls_ssl_context* ssl,
                                        unsigned char* buf,
                                        size_t buflen,
                                        size_t* olen );
#endif /* MBEDTLS_KEY_EXCHANGE_WITH_CERT_ENABLED */
/* Update the state after handling the outgoing certificate message. */
static int ssl_write_certificate_postprocess( mbedtls_ssl_context* ssl );

/*
 * Implementation
 */

int ssl_write_certificate_process( mbedtls_ssl_context* ssl )
{
    int ret;
    MBEDTLS_SSL_DEBUG_MSG( 2, ( "=> write certificate" ) );

    /* Coordination: Check if we need to send a certificate. */
    MBEDTLS_SSL_PROC_CHK( ssl_write_certificate_coordinate( ssl ) );

#if defined(MBEDTLS_KEY_EXCHANGE_WITH_CERT_ENABLED)
    if( ret == SSL_WRITE_CERTIFICATE_AVAILABLE )
    {
        /* Make sure we can write a new message. */
        MBEDTLS_SSL_PROC_CHK( mbedtls_ssl_flush_output( ssl ) );

        /* Write certificate to message buffer. */
        MBEDTLS_SSL_PROC_CHK( ssl_write_certificate_write( ssl, ssl->out_msg,
                                                           MBEDTLS_SSL_MAX_CONTENT_LEN,
                                                           &ssl->out_msglen ) );

        ssl->out_msgtype = MBEDTLS_SSL_MSG_HANDSHAKE;
        ssl->out_msg[0] = MBEDTLS_SSL_HS_CERTIFICATE;

        /* Dispatch message */
        MBEDTLS_SSL_PROC_CHK( mbedtls_ssl_write_record( ssl ) );

        /* Update state */
        MBEDTLS_SSL_PROC_CHK( ssl_write_certificate_postprocess( ssl ) );

    }
    else
#endif /* MBEDTLS_KEY_EXCHANGE_WITH_CERT_ENABLED */
        if( ret == SSL_WRITE_CERTIFICATE_SKIP )
        {
            MBEDTLS_SSL_DEBUG_MSG( 2, ( "<= skip write certificate" ) );

            /* Update state */
            MBEDTLS_SSL_PROC_CHK( ssl_write_certificate_postprocess( ssl ) );
        }
        else
        {
            MBEDTLS_SSL_DEBUG_MSG( 1, ( "should never happen" ) );
            return( MBEDTLS_ERR_SSL_INTERNAL_ERROR );
        }

cleanup:

    MBEDTLS_SSL_DEBUG_MSG( 2, ( "<= write certificate" ) );
    return( ret );
}


static int ssl_write_certificate_coordinate( mbedtls_ssl_context* ssl )
{
    int have_own_cert = 1;

#if defined(MBEDTLS_SSL_CLI_C)
    if( ssl->conf->endpoint == MBEDTLS_SSL_IS_CLIENT )
    {
        /* Pre-configuration */
        ssl->transform_out = ssl->transform_negotiate;
        ssl->session_out = ssl->session_negotiate;
        memset( ssl->transform_out->sequence_number_enc, 0x0, 12 ); /* Set sequence number to zero */
    }
#endif /* MBEDTLS_SSL_CLI_C */

    /* For PSK and ECDHE-PSK ciphersuites there is no certificate to exchange. */
    if( ssl->session_negotiate->key_exchange == MBEDTLS_KEY_EXCHANGE_PSK ||
        ssl->session_negotiate->key_exchange == MBEDTLS_KEY_EXCHANGE_ECDHE_PSK )
    {
        MBEDTLS_SSL_DEBUG_MSG( 2, ( "<= skip write certificate" ) );
        return( SSL_WRITE_CERTIFICATE_SKIP );
    }

#if !defined(MBEDTLS_KEY_EXCHANGE_WITH_CERT_ENABLED)
    MBEDTLS_SSL_DEBUG_MSG( 1, ( "should never happen" ) );
    return( MBEDTLS_ERR_SSL_INTERNAL_ERROR );
#else

#if defined(MBEDTLS_SSL_CLI_C)
    if( ssl->conf->endpoint == MBEDTLS_SSL_IS_CLIENT )
    {
        /* The client MUST send a Certificate message if and only
         * if the server has requested client authentication via a
         * CertificateRequest message.
         *
         * client_auth indicates whether the server had requested
         * client authentication.
         */
        if( ssl->client_auth == 0 )
        {
            MBEDTLS_SSL_DEBUG_MSG( 2, ( "<= skip write certificate" ) );
            return( SSL_WRITE_CERTIFICATE_SKIP );
        }
    }
#endif /* MBEDTLS_SSL_CLI_C */
#if defined(MBEDTLS_SSL_SRV_C)
    if( ssl->conf->endpoint == MBEDTLS_SSL_IS_SERVER )
    {
        if( have_own_cert == 0 )
        {
            MBEDTLS_SSL_DEBUG_MSG( 1, ( "got no certificate to send" ) );
            return( MBEDTLS_ERR_SSL_CERTIFICATE_REQUIRED );
        }
    }
#endif /* MBEDTLS_SSL_SRV_C */

    return( SSL_WRITE_CERTIFICATE_AVAILABLE );
#endif /* MBEDTLS_KEY_EXCHANGE_WITH_CERT_ENABLED */
}



#if defined(MBEDTLS_KEY_EXCHANGE_WITH_CERT_ENABLED)
static int ssl_write_certificate_write( mbedtls_ssl_context* ssl,
                                        unsigned char* buf,
                                        size_t buflen,
                                        size_t* olen )
{
    size_t i, n, total_len;
    const mbedtls_x509_crt* crt;
    unsigned char* start;

    /* TODO: Add bounds checks! Only then remove the next line. */
    ( (void ) buflen );

    /*
     *  Handshake Header is 4 ( before adding DTLS-specific fields, which is done later )
     *  Certificate Request Context: 1 byte
     *  Length of CertificateEntry: 3 bytes
     *     Length of cert. 1: 2 bytes
     *     cert_data: n bytes
     *	   Extension: 2 bytes
     *     Extension value: m bytes
     */
    i = 4;

    /* empty certificate_request_context with length 0 */
    buf[i] = 0;
    /* Skip length of certificate_request_context and
     * the length of CertificateEntry
     */
    i += 1;

#if defined(MBEDTLS_SSL_CLI_C)
    /* If the server requests client authentication but no suitable
     * certificate is available, the client MUST send a
     * Certificate message containing no certificates
     * ( i.e., with the "certificate_list" field having length 0 ).
     *
     * authmode indicates whether the client configuration required authentication.
     */
    if( ssl->conf->endpoint == MBEDTLS_SSL_IS_CLIENT && ( ( mbedtls_ssl_own_cert( ssl ) == NULL ) || ssl->conf->authmode == MBEDTLS_SSL_VERIFY_NONE ) )
    {
        MBEDTLS_SSL_DEBUG_MSG( 2, ( "<= write empty client certificate" ) );
        buf[i] = 0;
        buf[i + 1] = 0;
        buf[i + 2] = 0;
        i += 3;

        goto empty_cert;
    }
#endif /* MBEDTLS_SSL_CLI_C */

    start = &buf[i];
    crt = mbedtls_ssl_own_cert( ssl );
    MBEDTLS_SSL_DEBUG_CRT( 3, "own certificate", mbedtls_ssl_own_cert( ssl ) );

    i += 3;

    while ( crt != NULL )
    {
        n = crt->raw.len;
        if( n > MBEDTLS_SSL_MAX_CONTENT_LEN - 3 - i )
        {
            MBEDTLS_SSL_DEBUG_MSG( 1, ( "certificate too large, %d > %d",
                                        i + 3 + n, MBEDTLS_SSL_MAX_CONTENT_LEN ) );
            return( MBEDTLS_ERR_SSL_CERTIFICATE_TOO_LARGE );
        }

        buf[i] = (unsigned char)( n >> 16 );
        buf[i + 1] = (unsigned char)( n >> 8 );
        buf[i + 2] = (unsigned char)( n );

        i += 3; memcpy( buf + i, crt->raw.p, n );
        i += n; crt = crt->next;

        /* Currently, we don't have any certificate extensions defined.
         * Hence, we are sending an empty extension with length zero.
         */
        buf[i] = 0;
        buf[i + 1] = 0;
        i += 2;
    }
    total_len = &buf[i] - start - 3;
    *start++ = (unsigned char)( ( total_len ) >> 16 );
    *start++ = (unsigned char)( ( total_len ) >> 8 );
    *start++ = (unsigned char)( ( total_len ) );

#if defined(MBEDTLS_SSL_CLI_C)
empty_cert:
#endif /* MBEDTLS_SSL_CLI_C */
    * olen = i;

    return( 0 );
}
#endif /* MBEDTLS_KEY_EXCHANGE_WITH_CERT_ENABLED */



/* Update the state after handling the outgoing certificate message. */
static int ssl_write_certificate_postprocess( mbedtls_ssl_context* ssl )
{
#if defined(MBEDTLS_SSL_CLI_C)
    if( ssl->conf->endpoint == MBEDTLS_SSL_IS_CLIENT )
    {

#if defined(MBEDTLS_SSL_PROTO_DTLS)
        if( ssl->conf->transport == MBEDTLS_SSL_TRANSPORT_DATAGRAM )
            mbedtls_ack_clear_all( ssl, MBEDTLS_SSL_ACK_RECORDS_RECEIVED );
#endif /* MBEDTLS_SSL_PROTO_DTLS */

#if defined(MBEDTLS_SSL_PROTO_DTLS)
        if( ssl->conf->transport == MBEDTLS_SSL_TRANSPORT_DATAGRAM )
            mbedtls_ack_add_record( ssl, MBEDTLS_SSL_HS_CERTIFICATE, MBEDTLS_SSL_ACK_RECORDS_SENT );
#endif /* MBEDTLS_SSL_PROTO_DTLS */

        mbedtls_ssl_handshake_set_state( ssl, MBEDTLS_SSL_CLIENT_CERTIFICATE_VERIFY );

        return( 0 );
    }
    else
#endif /* MBEDTLS_SSL_CLI_C */

#if defined(MBEDTLS_SSL_SRV_C)
        if( ssl->conf->endpoint == MBEDTLS_SSL_IS_SERVER )
        {
            mbedtls_ssl_handshake_set_state( ssl, MBEDTLS_SSL_CERTIFICATE_VERIFY );
            return( 0 );
        }
#endif /* MBEDTLS_SSL_SRV_C */

    return( MBEDTLS_ERR_SSL_INTERNAL_ERROR );
}



/*
 *
 * STATE HANDLING: Incoming Certificate
 *
 */

/*
 * Overview
 */

/* Main state-handling entry point; orchestrates the other functions. */
int ssl_read_certificate_process( mbedtls_ssl_context* ssl );

/* Coordination: Check if a certificate is expected.
 * Returns a negative error code on failure, and otherwise
 * SSL_CERTIFICATE_EXPECTED or
 * SSL_CERTIFICATE_SKIP
 * indicating whether a Certificate message is expected or not.
 */
#define SSL_CERTIFICATE_EXPECTED   0
#define SSL_CERTIFICATE_SKIP       1
static int ssl_read_certificate_coordinate( mbedtls_ssl_context* ssl );

#if defined(MBEDTLS_KEY_EXCHANGE_ECDHE_ECDSA_ENABLED)
/* Parse certificate chain send by the peer. */
static int ssl_read_certificate_parse( mbedtls_ssl_context* ssl,
                                       unsigned char const* buf,
                                       size_t buflen );
/* Validate certificate chain sent by the peer. */
static int ssl_read_certificate_validate( mbedtls_ssl_context* ssl );

#endif /* MBEDTLS_KEY_EXCHANGE_ECDHE_ECDSA_ENABLED */

/* Update the state after handling the incoming certificate message. */
static int ssl_read_certificate_postprocess( mbedtls_ssl_context* ssl );

/*
 * Implementation
 */

int ssl_read_certificate_process( mbedtls_ssl_context* ssl )
{
    int ret;
    MBEDTLS_SSL_DEBUG_MSG( 2, ( "=> parse certificate" ) );

    /* Coordination:
     * Check if we expect a certificate, and if yes,
     * check if a non-empty certificate has been sent. */
    MBEDTLS_SSL_PROC_CHK( ssl_read_certificate_coordinate( ssl ) );
#if defined(MBEDTLS_KEY_EXCHANGE_ECDHE_ECDSA_ENABLED)
    if( ret == SSL_CERTIFICATE_EXPECTED )
    {
        /* Reading step */
        if( ssl->keep_current_message == 0 )
        {
            if( ( ret = mbedtls_ssl_read_record( ssl ) ) != 0 )
            {
                /* mbedtls_ssl_read_record may have sent an alert already. We
                   let it decide whether to alert. */
                MBEDTLS_SSL_DEBUG_RET( 1, "mbedtls_ssl_read_record", ret );
                goto cleanup;
            }
        }
        else
        {
            ssl->keep_current_message = 0;
        }

        if( ssl->in_msgtype != MBEDTLS_SSL_MSG_HANDSHAKE ||
            ssl->in_msg[0] != MBEDTLS_SSL_HS_CERTIFICATE )
        {
            MBEDTLS_SSL_DEBUG_MSG( 1, ( "bad certificate message" ) );
            SSL_PEND_FATAL_ALERT( MBEDTLS_SSL_ALERT_MSG_UNEXPECTED_MESSAGE );
            ret = MBEDTLS_ERR_SSL_UNEXPECTED_MESSAGE;
            goto cleanup;
        }
        else
        {
            /* Parse the certificate chain sent by the peer. */
            MBEDTLS_SSL_PROC_CHK( ssl_read_certificate_parse( ssl, ssl->in_msg,
                                                              ssl->in_hslen ) );
        }

        /* Validate the certificate chain and set the verification results. */
        MBEDTLS_SSL_PROC_CHK( ssl_read_certificate_validate( ssl ) );
    }
    else
#endif /* MBEDTLS_KEY_EXCHANGE_ECDHE_ECDSA_ENABLED */
        if( ret == SSL_CERTIFICATE_SKIP )
        {
            MBEDTLS_SSL_DEBUG_MSG( 2, ( "<= skip parse certificate" ) );
        }
        else
        {
            MBEDTLS_SSL_DEBUG_MSG( 1, ( "should never happen" ) );
            return( MBEDTLS_ERR_SSL_INTERNAL_ERROR );
        }

    /* Update state */
    MBEDTLS_SSL_PROC_CHK( ssl_read_certificate_postprocess( ssl ) );

cleanup:

    MBEDTLS_SSL_DEBUG_MSG( 2, ( "<= parse certificate" ) );
    return( ret );
}

static int ssl_read_certificate_coordinate( mbedtls_ssl_context* ssl )
{
    int authmode = ssl->conf->authmode;

    if( ssl->session_negotiate->key_exchange == MBEDTLS_KEY_EXCHANGE_PSK ||
        ssl->session_negotiate->key_exchange == MBEDTLS_KEY_EXCHANGE_ECDHE_PSK )
    {
        return( SSL_CERTIFICATE_SKIP );
    }

#if !defined(MBEDTLS_KEY_EXCHANGE_ECDHE_ECDSA_ENABLED)
    ( ( void )authmode );
    MBEDTLS_SSL_DEBUG_MSG( 1, ( "should never happen" ) );
    return( MBEDTLS_ERR_SSL_INTERNAL_ERROR );
#else
#if defined(MBEDTLS_SSL_SRV_C)
    if( ssl->conf->endpoint == MBEDTLS_SSL_IS_SERVER )
    {

        /* If SNI was used, overwrite authentication mode
         * from the configuration. */
#if defined(MBEDTLS_SSL_SERVER_NAME_INDICATION)
        if( ssl->handshake->sni_authmode != MBEDTLS_SSL_VERIFY_UNSET )
            authmode = ssl->handshake->sni_authmode;
#endif /* MBEDTLS_SSL_SERVER_NAME_INDICATION */

        if( authmode == MBEDTLS_SSL_VERIFY_NONE )
        {
            /* NOTE: Is it intentional that we set verify_result
             * to SKIP_VERIFY on server-side only? */
            ssl->session_negotiate->verify_result =
                MBEDTLS_X509_BADCERT_SKIP_VERIFY;
            return( SSL_CERTIFICATE_SKIP );
        }
    }
#endif /* MBEDTLS_SSL_SRV_C */

    return( SSL_CERTIFICATE_EXPECTED );
#endif /* !MBEDTLS_KEY_EXCHANGE_ECDHE_ECDSA_ENABLED */
}

#if defined(MBEDTLS_KEY_EXCHANGE_ECDHE_ECDSA_ENABLED)
/* Write certificate message based on the configured certificate */
static int ssl_read_certificate_parse( mbedtls_ssl_context* ssl,
                                       unsigned char const* buf,
                                       size_t buflen )
{
    int ret;
    size_t i, n, certificate_request_context_len;
    int authmode = ssl->conf->authmode;

#if defined(MBEDTLS_SSL_SRV_C)
    if( ssl->conf->endpoint == MBEDTLS_SSL_IS_SERVER )
    {
        /* read certificate request context length */
        certificate_request_context_len = (size_t) * ( buf + mbedtls_ssl_hs_hdr_len( ssl ) );

        /* verify message length */
        if( buflen < 3 + certificate_request_context_len + 1 + mbedtls_ssl_hs_hdr_len( ssl ) )
        {
            MBEDTLS_SSL_DEBUG_MSG( 1, ( "bad certificate message" ) );
            SSL_PEND_FATAL_ALERT( MBEDTLS_SSL_ALERT_MSG_DECODE_ERROR );
            return( MBEDTLS_ERR_SSL_BAD_HS_CERTIFICATE );
        }

        /* check whether we got an empty certificate message */
        if( memcmp( buf + 1 + certificate_request_context_len + mbedtls_ssl_hs_hdr_len( ssl ), "\0\0\0", 3 ) == 0 )
        {
            MBEDTLS_SSL_DEBUG_MSG( 1, ( "client has no certificate - empty certificate message received" ) );

            ssl->session_negotiate->verify_result = MBEDTLS_X509_BADCERT_MISSING;
            if( authmode == MBEDTLS_SSL_VERIFY_OPTIONAL )
                return( 0 );
            else
            {
                MBEDTLS_SSL_DEBUG_MSG( 1, ( "client certificate required" ) );
                SSL_PEND_FATAL_ALERT( MBEDTLS_SSL_ALERT_MSG_CERT_REQUIRED );
                return( MBEDTLS_ERR_SSL_NO_CLIENT_CERTIFICATE );
            }
        }
    }
#endif /* MBEDTLS_SSL_SRV_C */

    if( buflen < mbedtls_ssl_hs_hdr_len( ssl ) + 3 + 3 )
    {
        MBEDTLS_SSL_DEBUG_MSG( 1, ( "bad certificate message" ) );
        SSL_PEND_FATAL_ALERT( MBEDTLS_SSL_ALERT_MSG_DECODE_ERROR );
        return( MBEDTLS_ERR_SSL_BAD_HS_CERTIFICATE );
    }

    i = mbedtls_ssl_hs_hdr_len( ssl );

    /* length information of certificate_request_context */
    certificate_request_context_len = buf[i + 1];

    /* skip certificate_request_context */
    i += certificate_request_context_len + 1;

    n = ( buf[i + 1] << 8 ) | buf[i + 2];

    if( buf[i] != 0 ||
        buflen != ( n + 3 + certificate_request_context_len + 1 + mbedtls_ssl_hs_hdr_len( ssl ) ) )
    {
        MBEDTLS_SSL_DEBUG_MSG( 1, ( "bad certificate message" ) );
        SSL_PEND_FATAL_ALERT( MBEDTLS_SSL_ALERT_MSG_DECODE_ERROR );
        return( MBEDTLS_ERR_SSL_BAD_HS_CERTIFICATE );
    }

    /* In case we tried to reuse a session but it failed */
    if( ssl->session_negotiate->peer_cert != NULL )
    {
        mbedtls_x509_crt_free( ssl->session_negotiate->peer_cert );
        mbedtls_free( ssl->session_negotiate->peer_cert );
    }

    if( ( ssl->session_negotiate->peer_cert = mbedtls_calloc( 1,
                                                              sizeof( mbedtls_x509_crt ) ) ) == NULL )
    {
        MBEDTLS_SSL_DEBUG_MSG( 1, ( "alloc( %d bytes ) failed",
                                    sizeof( mbedtls_x509_crt ) ) );
        SSL_PEND_FATAL_ALERT( MBEDTLS_SSL_ALERT_MSG_INTERNAL_ERROR );
        return( MBEDTLS_ERR_SSL_ALLOC_FAILED );
    }

    mbedtls_x509_crt_init( ssl->session_negotiate->peer_cert );

    i += 3;

    while ( i < buflen )
    {
        if( buf[i] != 0 )
        {
            MBEDTLS_SSL_DEBUG_MSG( 1, ( "bad certificate message" ) );
            SSL_PEND_FATAL_ALERT( MBEDTLS_SSL_ALERT_MSG_DECODE_ERROR );
            return( MBEDTLS_ERR_SSL_BAD_HS_CERTIFICATE );
        }

        n = ( ( unsigned int )buf[i + 1] << 8 )
            | ( unsigned int )buf[i + 2];
        i += 3;

        if( n < 128 || i + n > buflen )
        {
            MBEDTLS_SSL_DEBUG_MSG( 1, ( "bad certificate message" ) );
            SSL_PEND_FATAL_ALERT( MBEDTLS_SSL_ALERT_MSG_DECODE_ERROR );
            return( MBEDTLS_ERR_SSL_BAD_HS_CERTIFICATE );
        }

        ret = mbedtls_x509_crt_parse_der( ssl->session_negotiate->peer_cert,
                                          buf + i, n );

        switch ( ret )
        {
            case 0: /*ok*/
            case MBEDTLS_ERR_X509_UNKNOWN_SIG_ALG + MBEDTLS_ERR_OID_NOT_FOUND:
                /* Ignore certificate with an unknown algorithm: maybe a
                   prior certificate was already trusted. */
                break;

            case MBEDTLS_ERR_X509_ALLOC_FAILED:
                SSL_PEND_FATAL_ALERT( MBEDTLS_SSL_ALERT_MSG_INTERNAL_ERROR );
                MBEDTLS_SSL_DEBUG_RET( 1, " mbedtls_x509_crt_parse_der", ret );
                return( ret );

            case MBEDTLS_ERR_X509_UNKNOWN_VERSION:
                SSL_PEND_FATAL_ALERT( MBEDTLS_SSL_ALERT_MSG_UNSUPPORTED_CERT );
                MBEDTLS_SSL_DEBUG_RET( 1, " mbedtls_x509_crt_parse_der", ret );
                return( ret );

            default:
                SSL_PEND_FATAL_ALERT( MBEDTLS_SSL_ALERT_MSG_BAD_CERT );
                MBEDTLS_SSL_DEBUG_RET( 1, " mbedtls_x509_crt_parse_der", ret );
                return( ret );
        }

        i += n;

        /* length information of certificate extensions */
        n = ( buf[i] << 8 ) | buf[i + 1];

        /* we ignore the certificate extension right now */
        i += 2 + n;
    }

    MBEDTLS_SSL_DEBUG_CRT( 3, "peer certificate", ssl->session_negotiate->peer_cert );

    return( 0 );
}
#endif /* MBEDTLS_KEY_EXCHANGE_ECDHE_ECDSA_ENABLED */

#if defined(MBEDTLS_KEY_EXCHANGE_ECDHE_ECDSA_ENABLED)
static int ssl_read_certificate_validate( mbedtls_ssl_context* ssl )
{
    int ret = 0;
    int authmode = ssl->conf->authmode;
    mbedtls_x509_crt* ca_chain;
    mbedtls_x509_crl* ca_crl;

    /* If SNI was used, overwrite authentication mode
     * from the configuration. */
#if defined(MBEDTLS_SSL_SERVER_NAME_INDICATION)
    if( ssl->handshake->sni_authmode != MBEDTLS_SSL_VERIFY_UNSET )
        authmode = ssl->handshake->sni_authmode;
#endif

    /*
     * If the client hasn't sent a certificate ( i.e. it sent
     * an empty certificate chain ), this is reflected in the peer CRT
     * structure being unset.
     * Check for that and handle it depending on the
     * server's authentication mode.
     */
#if defined(MBEDTLS_SSL_SRV_C)
    if( ssl->conf->endpoint == MBEDTLS_SSL_IS_SERVER &&
        ssl->session_negotiate->peer_cert == NULL )
    {
        MBEDTLS_SSL_DEBUG_MSG( 1, ( "client has no certificate" ) );

        /* The client was asked for a certificate but didn't send
           one. The client should know what's going on, so we
           don't send an alert. */

        /* Note that for authmode == VERIFY_NONE we don't end up in this
         * routine in the first place, because ssl_read_certificate_coordinate
         * will return CERTIFICATE_SKIP. */
        ssl->session_negotiate->verify_result = MBEDTLS_X509_BADCERT_MISSING;
        if( authmode == MBEDTLS_SSL_VERIFY_OPTIONAL )
            return( 0 );
        else
            return( MBEDTLS_ERR_SSL_NO_CLIENT_CERTIFICATE );
    }
#endif /* MBEDTLS_SSL_SRV_C */


    if( authmode == MBEDTLS_SSL_VERIFY_NONE )
    {
        /* NOTE: This happens on client-side only, with the
         * server-side case of VERIFY_NONE being handled earlier
         * and leading to `ssl->verify_result` being set to
         * MBEDTLS_X509_BADCERT_SKIP_VERIFY --
         * is this difference intentional? */
        return( 0 );
    }

#if defined(MBEDTLS_SSL_SERVER_NAME_INDICATION)
    if( ssl->handshake->sni_ca_chain != NULL )
    {
        ca_chain = ssl->handshake->sni_ca_chain;
        ca_crl = ssl->handshake->sni_ca_crl;
    }
    else
#endif /* MBEDTLS_SSL_SERVER_NAME_INDICATION */
    {
        ca_chain = ssl->conf->ca_chain;
        ca_crl = ssl->conf->ca_crl;
    }

    /*
     * Main check: verify certificate
     */
    ret = mbedtls_x509_crt_verify_with_profile(
        ssl->session_negotiate->peer_cert,
        ca_chain, ca_crl,
        ssl->conf->cert_profile,
        ssl->hostname,
        &ssl->session_negotiate->verify_result,
        ssl->conf->f_vrfy, ssl->conf->p_vrfy );

    if( ret != 0 )
    {
        MBEDTLS_SSL_DEBUG_RET( 1, "x509_verify_cert", ret );
    }

    /*
     * Secondary checks: always done, but change 'ret' only if it was 0
     */

#if defined(MBEDTLS_ECP_C)
    {
        const mbedtls_pk_context* pk = &ssl->session_negotiate->peer_cert->pk;

        /* If certificate uses an EC key, make sure the curve is OK */
        if( mbedtls_pk_can_do( pk, MBEDTLS_PK_ECKEY ) &&
            mbedtls_ssl_check_curve( ssl, mbedtls_pk_ec( *pk )->grp.id ) != 0 )
        {
            ssl->session_negotiate->verify_result |= MBEDTLS_X509_BADCERT_BAD_KEY;

            MBEDTLS_SSL_DEBUG_MSG( 1, ( "bad certificate ( EC key curve )" ) );
            if( ret == 0 )
                ret = MBEDTLS_ERR_SSL_BAD_HS_CERTIFICATE;
        }
    }
#endif /* MBEDTLS_ECP_C */

    if( mbedtls_ssl_check_cert_usage( ssl->session_negotiate->peer_cert,
                                      ssl->session_negotiate->key_exchange,/*		ciphersuite_info, */
                                      !ssl->conf->endpoint,
                                      &ssl->session_negotiate->verify_result ) != 0 )
    {
        MBEDTLS_SSL_DEBUG_MSG( 1, ( "bad certificate ( usage extensions )" ) );
        if( ret == 0 )
            ret = MBEDTLS_ERR_SSL_BAD_HS_CERTIFICATE;
    }

    /* mbedtls_x509_crt_verify_with_profile is supposed to report a
     * verification failure through MBEDTLS_ERR_X509_CERT_VERIFY_FAILED,
     * with details encoded in the verification flags. All other kinds
     * of error codes, including those from the user provided f_vrfy
     * functions, are treated as fatal and lead to a failure of
     * ssl_parse_certificate even if verification was optional. */
    if( authmode == MBEDTLS_SSL_VERIFY_OPTIONAL &&
        ( ret == MBEDTLS_ERR_X509_CERT_VERIFY_FAILED ||
          ret == MBEDTLS_ERR_SSL_BAD_HS_CERTIFICATE ) )
    {
        ret = 0;
    }

    if( ca_chain == NULL && authmode == MBEDTLS_SSL_VERIFY_REQUIRED )
    {
        MBEDTLS_SSL_DEBUG_MSG( 1, ( "got no CA chain" ) );
        ret = MBEDTLS_ERR_SSL_CA_CHAIN_REQUIRED;
    }

    if( ret != 0 )
    {
        /* The certificate may have been rejected for several reasons.
           Pick one and send the corresponding alert. Which alert to send
           may be a subject of debate in some cases. */
        if( ssl->session_negotiate->verify_result & MBEDTLS_X509_BADCERT_OTHER )
            SSL_PEND_FATAL_ALERT( MBEDTLS_SSL_ALERT_MSG_ACCESS_DENIED );
        else if( ssl->session_negotiate->verify_result & MBEDTLS_X509_BADCERT_CN_MISMATCH )
            SSL_PEND_FATAL_ALERT( MBEDTLS_SSL_ALERT_MSG_BAD_CERT );
        else if( ssl->session_negotiate->verify_result & MBEDTLS_X509_BADCERT_KEY_USAGE )
            SSL_PEND_FATAL_ALERT( MBEDTLS_SSL_ALERT_MSG_UNSUPPORTED_CERT );
        else if( ssl->session_negotiate->verify_result & MBEDTLS_X509_BADCERT_EXT_KEY_USAGE )
            SSL_PEND_FATAL_ALERT( MBEDTLS_SSL_ALERT_MSG_UNSUPPORTED_CERT );
        else if( ssl->session_negotiate->verify_result & MBEDTLS_X509_BADCERT_NS_CERT_TYPE )
            SSL_PEND_FATAL_ALERT( MBEDTLS_SSL_ALERT_MSG_UNSUPPORTED_CERT );
        else if( ssl->session_negotiate->verify_result & MBEDTLS_X509_BADCERT_BAD_PK )
            SSL_PEND_FATAL_ALERT( MBEDTLS_SSL_ALERT_MSG_UNSUPPORTED_CERT );
        else if( ssl->session_negotiate->verify_result & MBEDTLS_X509_BADCERT_BAD_KEY )
            SSL_PEND_FATAL_ALERT( MBEDTLS_SSL_ALERT_MSG_UNSUPPORTED_CERT );
        else if( ssl->session_negotiate->verify_result & MBEDTLS_X509_BADCERT_EXPIRED )
            SSL_PEND_FATAL_ALERT( MBEDTLS_SSL_ALERT_MSG_CERT_EXPIRED );
        else if( ssl->session_negotiate->verify_result & MBEDTLS_X509_BADCERT_REVOKED )
            SSL_PEND_FATAL_ALERT( MBEDTLS_SSL_ALERT_MSG_CERT_REVOKED );
        else if( ssl->session_negotiate->verify_result & MBEDTLS_X509_BADCERT_NOT_TRUSTED )
            SSL_PEND_FATAL_ALERT( MBEDTLS_SSL_ALERT_MSG_UNKNOWN_CA );
        else
            SSL_PEND_FATAL_ALERT( MBEDTLS_SSL_ALERT_MSG_CERT_UNKNOWN );
    }

#if defined(MBEDTLS_DEBUG_C)
    if( ssl->session_negotiate->verify_result != 0 )
    {
        MBEDTLS_SSL_DEBUG_MSG( 3, ( "! Certificate verification flags %x",
                                    ssl->session_negotiate->verify_result ) );
    }
    else
    {
        MBEDTLS_SSL_DEBUG_MSG( 3, ( "Certificate verification flags clear" ) );
    }
#endif /* MBEDTLS_DEBUG_C */

    return( ret );
}
#endif /* MBEDTLS_KEY_EXCHANGE_ECDHE_ECDSA_ENABLED */

static int ssl_read_certificate_postprocess( mbedtls_ssl_context* ssl )
{

#if	defined(MBEDTLS_SSL_PROTO_DTLS)
    if( ssl->conf->transport == MBEDTLS_SSL_TRANSPORT_DATAGRAM )
        mbedtls_ack_add_record( ssl, MBEDTLS_SSL_HS_CERTIFICATE, MBEDTLS_SSL_ACK_RECORDS_RECEIVED );
#endif /* MBEDTLS_SSL_PROTO_DTLS */


#if defined(MBEDTLS_SSL_SRV_C)
    if( ssl->conf->endpoint == MBEDTLS_SSL_IS_SERVER )
    {
        mbedtls_ssl_handshake_set_state( ssl, MBEDTLS_SSL_CLIENT_CERTIFICATE_VERIFY );

        /*
          if( ret != 0 ) {
          MBEDTLS_SSL_DEBUG_RET( 1, "mbedtls_ssl_parse_certificate", ret );
          switch ( ret ) {
          case MBEDTLS_ERR_SSL_BAD_HS_CERTIFICATE:
          mbedtls_ssl_send_alert_message( ssl, MBEDTLS_SSL_ALERT_LEVEL_FATAL, MBEDTLS_SSL_ALERT_MSG_BAD_CERT );
          break;
          case MBEDTLS_ERR_SSL_UNEXPECTED_MESSAGE:
          mbedtls_ssl_send_alert_message( ssl, MBEDTLS_SSL_ALERT_LEVEL_FATAL, MBEDTLS_SSL_ALERT_MSG_UNEXPECTED_MESSAGE );
          break;
          case MBEDTLS_ERR_SSL_NO_CLIENT_CERTIFICATE:
          mbedtls_ssl_send_alert_message( ssl, MBEDTLS_SSL_ALERT_LEVEL_FATAL, MBEDTLS_SSL_ALERT_MSG_CERT_REQUIRED );
          break;
          case MBEDTLS_ERR_SSL_CA_CHAIN_REQUIRED:
          mbedtls_ssl_send_alert_message( ssl, MBEDTLS_SSL_ALERT_LEVEL_FATAL, MBEDTLS_SSL_ALERT_MSG_UNKNOWN_CA );
          break;
          default:
          mbedtls_ssl_send_alert_message( ssl, MBEDTLS_SSL_ALERT_LEVEL_FATAL, MBEDTLS_SSL_ALERT_MSG_UNSUPPORTED_CERT );
          }
          return ( ret );
          }
	*/
    }
    else
#endif /* MBEDTLS_SSL_SRV_C */
    {
        mbedtls_ssl_handshake_set_state( ssl, MBEDTLS_SSL_CERTIFICATE_VERIFY );
    }
    return( 0 );
}


/* Generate resumption_master_secret for use with the ticket exchange. */
int mbedtls_ssl_generate_resumption_master_secret( mbedtls_ssl_context *ssl ) {
    int ret = 0;

#if defined(MBEDTLS_SSL_NEW_SESSION_TICKET)
    const mbedtls_md_info_t *md_info;
    const mbedtls_ssl_ciphersuite_t *suite_info;
    mbedtls_ssl_transform *transform = ssl->transform_negotiate;
    unsigned char hash[MBEDTLS_MD_MAX_SIZE];

#if defined(MBEDTLS_SHA256_C)
    mbedtls_sha256_context sha256;
#endif

#if defined(MBEDTLS_SHA512_C)
    mbedtls_sha512_context sha512;
#endif

    md_info = mbedtls_md_info_from_type( transform->ciphersuite_info->mac );
    if( md_info == NULL )
    {
        MBEDTLS_SSL_DEBUG_MSG( 1, ( "mbedtls_md info for %d not found",
                                    transform->ciphersuite_info->mac ) );
        return( MBEDTLS_ERR_SSL_BAD_INPUT_DATA );
    }

    suite_info = mbedtls_ssl_ciphersuite_from_id( ssl->session_negotiate->ciphersuite );
    if( suite_info == NULL )
    {
        MBEDTLS_SSL_DEBUG_MSG( 1, ( "mbedtls_ssl_ciphersuite_from_id in mbedtls_ssl_derive_traffic_keys failed" ) );
        return( MBEDTLS_ERR_SSL_BAD_HS_SERVER_HELLO );
    }

#if defined(MBEDTLS_SHA256_C)
    if( mbedtls_hash_size_for_ciphersuite( suite_info ) == 32 )
    {
        mbedtls_sha256_clone( &sha256, &ssl->handshake->fin_sha256 );
        mbedtls_sha256_finish( &sha256, hash );
    }
    else
#endif /* MBEDTLS_SHA256_C */
#if defined(MBEDTLS_SHA512_C)
        if( mbedtls_hash_size_for_ciphersuite( suite_info ) == 48 )
        {
            mbedtls_sha512_clone( &sha512, &ssl->handshake->fin_sha512 );
            mbedtls_sha512_finish( &sha512, hash );
        }
        else
#endif /* MBEDTLS_SHA512_C */
        {
            MBEDTLS_SSL_DEBUG_MSG( 2, ( "Unsupported hash function in mbedtls_ssl_derive_traffic_keys" ) );
            return ( MBEDTLS_ERR_SSL_INTERNAL_ERROR );
        }

    /*
     * Compute resumption_master_secret with
     *   mbedtls_ssl_tls1_3_derive_secret( Master Secret, "res master", ClientHello...client Finished
     */

    ret = mbedtls_ssl_tls1_3_derive_secret( mbedtls_md_get_type( md_info ),
                         ssl->handshake->master_secret, mbedtls_hash_size_for_ciphersuite( suite_info ),
                         MBEDTLS_SSL_TLS1_3_LBL_WITH_LEN( res_master ),
                         hash, mbedtls_hash_size_for_ciphersuite( suite_info ), MBEDTLS_SSL_TLS1_3_CONTEXT_HASHED,
                         ssl->session_negotiate->resumption_master_secret, mbedtls_hash_size_for_ciphersuite( suite_info ) );

    if( ret != 0 )
    {
        MBEDTLS_SSL_DEBUG_RET( 1, "mbedtls_ssl_tls1_3_derive_secret( ) with resumption_master_secret: Error", ret );
        return( ret );
    }

    MBEDTLS_SSL_DEBUG_BUF( 5, "resumption_master_secret", ssl->session_negotiate->resumption_master_secret, mbedtls_hash_size_for_ciphersuite( suite_info ) );

#endif /* MBEDTLS_SSL_NEW_SESSION_TICKET */

    return( ret );
}

/* Generate application traffic keys since any records following a 1-RTT Finished message
 * MUST be encrypted under the application traffic key.
 */
int mbedtls_ssl_generate_application_traffic_keys( mbedtls_ssl_context *ssl, mbedtls_ssl_key_set *traffic_keys ) {
    int ret;
    const mbedtls_md_info_t *md_info;
    const mbedtls_ssl_ciphersuite_t *suite_info;
    const mbedtls_cipher_info_t *cipher_info;
    mbedtls_ssl_transform *transform = ssl->transform_negotiate;

    MBEDTLS_SSL_DEBUG_MSG( 2, ( "=> derive application traffic keys" ) );

    cipher_info = mbedtls_cipher_info_from_type( transform->ciphersuite_info->cipher );
    if( cipher_info == NULL )
    {
        MBEDTLS_SSL_DEBUG_MSG( 1, ( "cipher info for %d not found",
                                    transform->ciphersuite_info->cipher ) );
        return( MBEDTLS_ERR_SSL_BAD_INPUT_DATA );
    }

    md_info = mbedtls_md_info_from_type( transform->ciphersuite_info->mac );
    if( md_info == NULL )
    {
        MBEDTLS_SSL_DEBUG_MSG( 1, ( "mbedtls_md info for %d not found",
                                    transform->ciphersuite_info->mac ) );
        return( MBEDTLS_ERR_SSL_BAD_INPUT_DATA );
    }

    suite_info = mbedtls_ssl_ciphersuite_from_id( ssl->session_negotiate->ciphersuite );
    if( suite_info == NULL )
    {
        MBEDTLS_SSL_DEBUG_MSG( 1, ( "mbedtls_ssl_ciphersuite_from_id in mbedtls_ssl_derive_traffic_keys failed" ) );
        return( MBEDTLS_ERR_SSL_BAD_HS_SERVER_HELLO );
    }

    /*
     * Determine the appropriate key, IV and MAC length.
     */

    /* Settings for GCM, CCM, and CCM_8 */
    transform->maclen = 0;
    transform->fixed_ivlen = 4;
    transform->ivlen = cipher_info->iv_size;
    transform->keylen = cipher_info->key_bitlen / 8;

    /* Minimum length for an encrypted handshake message is
     *  - Handshake header
     *  - 1 byte for handshake type appended to the end of the message
     *  - Authentication tag ( which depends on the mode of operation )
     */
    if( transform->ciphersuite_info->cipher == MBEDTLS_CIPHER_AES_128_CCM_8 ) transform->minlen = 8;
    else transform->minlen = 16;

    transform->minlen += mbedtls_ssl_hs_hdr_len( ssl ); 

    transform->minlen += 1;

    MBEDTLS_SSL_DEBUG_BUF( 3, "Transcript hash (including Server.Finished):",
                              ssl->handshake->server_finished_digest, 
                              mbedtls_hash_size_for_ciphersuite( suite_info ) );


    /* Generate client_application_traffic_secret_0
     *
     * Master Secret
     * |
     * +-----> Derive-Secret( ., "c ap traffic",
     * |                     ClientHello...server Finished )
     * |                     = client_application_traffic_secret_0
     */

    ret = mbedtls_ssl_tls1_3_derive_secret( mbedtls_md_get_type( md_info ),
                         ssl->handshake->master_secret, mbedtls_hash_size_for_ciphersuite( suite_info ),
                         MBEDTLS_SSL_TLS1_3_LBL_WITH_LEN( c_ap_traffic ),
                         ssl->handshake->server_finished_digest, mbedtls_hash_size_for_ciphersuite( suite_info ), 
                         MBEDTLS_SSL_TLS1_3_CONTEXT_HASHED,
                         ssl->handshake->client_traffic_secret, mbedtls_hash_size_for_ciphersuite( suite_info ) );

    if( ret != 0 )
    {
        MBEDTLS_SSL_DEBUG_RET( 1, "mbedtls_ssl_tls1_3_derive_secret( ) with client_traffic_secret_0: Error", ret );
        return( ret );
    }

    /*
     * Export client application traffic secret 0
     */
#if defined(MBEDTLS_SSL_EXPORT_KEYS)
    if( ssl->conf->f_export_secret != NULL )
    {
        ssl->conf->f_export_secret( ssl->conf->p_export_secret,
                ssl->handshake->randbytes,
                MBEDTLS_SSL_TLS1_3_CLIENT_APPLICATION_TRAFFIC_SECRET_0,
                ssl->handshake->client_traffic_secret,
                (size_t) mbedtls_hash_size_for_ciphersuite( suite_info ) );
    }
#endif /* MBEDTLS_SSL_EXPORT_KEYS */

    /* Generate server_application_traffic_secret_0
     *
     * Master Secret
     * |
     * +---------> Derive-Secret( ., "s ap traffic",
     * |                         ClientHello...Server Finished )
     * |                         = server_application_traffic_secret_0
     */

    ret = mbedtls_ssl_tls1_3_derive_secret( mbedtls_md_get_type( md_info ),
                         ssl->handshake->master_secret, mbedtls_hash_size_for_ciphersuite( suite_info ),
                         MBEDTLS_SSL_TLS1_3_LBL_WITH_LEN( s_ap_traffic ),
                         ssl->handshake->server_finished_digest, mbedtls_hash_size_for_ciphersuite( suite_info ),
                         MBEDTLS_SSL_TLS1_3_CONTEXT_HASHED,
                         ssl->handshake->server_traffic_secret, mbedtls_hash_size_for_ciphersuite( suite_info ) );

    if( ret != 0 )
    {
        MBEDTLS_SSL_DEBUG_RET( 1, "mbedtls_ssl_tls1_3_derive_secret( ) with server_traffic_secret_0: Error", ret );
        return( ret );
    }

    /*
     * Export server application traffic secret 0
     */
#if defined(MBEDTLS_SSL_EXPORT_KEYS)
    if( ssl->conf->f_export_secret != NULL )
    {
        ssl->conf->f_export_secret( ssl->conf->p_export_secret,
                ssl->handshake->randbytes,
                MBEDTLS_SSL_TLS1_3_SERVER_APPLICATION_TRAFFIC_SECRET_0,
                ssl->handshake->server_traffic_secret,
                (size_t) mbedtls_hash_size_for_ciphersuite( suite_info ) );
    }
#endif /* MBEDTLS_SSL_EXPORT_KEYS */

    /* Generate application traffic keys since any records following a 1-RTT Finished message
     * MUST be encrypted under the application traffic key.
     */

    MBEDTLS_SSL_DEBUG_MSG( 3, ( "-->> Calling mbedtls_ssl_tls1_3_make_traffic_keys( ):" ) );
    MBEDTLS_SSL_DEBUG_MSG( 3, ( "-- Hash Algorithm: %s", mbedtls_md_get_name( md_info ) ) );
    MBEDTLS_SSL_DEBUG_MSG( 3, ( "-- Handshake Traffic Secret Length: %d bytes", 
                              mbedtls_hash_size_for_ciphersuite( suite_info ) ) );
    MBEDTLS_SSL_DEBUG_BUF( 3, "-- Client_traffic_secret:",
                              ssl->handshake->client_traffic_secret,
                              mbedtls_hash_size_for_ciphersuite( suite_info ) );
    MBEDTLS_SSL_DEBUG_BUF( 3, "-- Server_traffic_secret: ",
                              ssl->handshake->server_traffic_secret,
                              mbedtls_hash_size_for_ciphersuite( suite_info ) );
    MBEDTLS_SSL_DEBUG_MSG( 3, ( "-- Key Length: %d bytes", transform->keylen ) );
    MBEDTLS_SSL_DEBUG_MSG( 3, ( "-- IV Length: %d bytes", transform->ivlen ) );

    if( ( ret = mbedtls_ssl_tls1_3_make_traffic_keys( mbedtls_md_get_type( md_info ),
                              ssl->handshake->client_traffic_secret,
                              ssl->handshake->server_traffic_secret,
                              mbedtls_hash_size_for_ciphersuite( suite_info ),
                              transform->keylen, transform->ivlen, traffic_keys ) ) != 0 )
    {
        MBEDTLS_SSL_DEBUG_RET( 1, "mbedtls_ssl_tls1_3_make_traffic_keys failed", ret );
        return( ret );
    }

    MBEDTLS_SSL_DEBUG_BUF( 3, "Record Type = Application Data, client_write_key:",
                              traffic_keys->client_write_key, transform->keylen );
    MBEDTLS_SSL_DEBUG_BUF( 3, "Record Type = Application Data, server_write_key:",
                              traffic_keys->server_write_key, transform->keylen );
    MBEDTLS_SSL_DEBUG_BUF( 3, "Record Type = Application Data, client_write_iv:",
                              traffic_keys->client_write_iv, transform->ivlen );
    MBEDTLS_SSL_DEBUG_BUF( 3, "Record Type = Application Data, server_write_iv:",
                              traffic_keys->server_write_iv, transform->ivlen );

    MBEDTLS_SSL_DEBUG_MSG( 2, ( "<= derive application traffic keys" ) );

    return( 0 );
}


/* mbedtls_set_traffic_key( ) activates keys and IVs for
 * the negotiated ciphersuite for use with encryption/decryption.
 * The sequence numbers are also set to zero.
 *
 * mode:
 *   - Do not backup keys -- use 1
 *   - Backup keys -- use 0
 */
int mbedtls_set_traffic_key( mbedtls_ssl_context *ssl,
                             mbedtls_ssl_key_set *traffic_keys,
                             mbedtls_ssl_transform *transform,
                             int mode )
{
    mbedtls_cipher_info_t const *cipher_info;
    int ret;
    unsigned char *key1;
    unsigned char *key2;
    size_t out_cid_len;
    size_t in_cid_len;

    if( transform == NULL )
    {
        MBEDTLS_SSL_DEBUG_MSG( 1, ( "transform == NULL" ) );
        return( MBEDTLS_ERR_SSL_BAD_INPUT_DATA );
    }

    if( traffic_keys == NULL )
    {
        MBEDTLS_SSL_DEBUG_MSG( 1, ( "traffic_keys == NULL" ) );
        return( MBEDTLS_ERR_SSL_BAD_INPUT_DATA );
    }

    if( transform->ciphersuite_info == NULL )
    {
        MBEDTLS_SSL_DEBUG_MSG( 1, ( "transform->ciphersuite_info == NULL" ) );
        return( MBEDTLS_ERR_SSL_BAD_INPUT_DATA );
    }

    cipher_info = mbedtls_cipher_info_from_type( transform->ciphersuite_info->cipher );
    if( cipher_info == NULL )
    {
        MBEDTLS_SSL_DEBUG_MSG( 1, ( "cipher info for %d not found",
                                    transform->ciphersuite_info->cipher ) );
        return( MBEDTLS_ERR_SSL_BAD_INPUT_DATA );
    }

    if( ( ret = mbedtls_cipher_setup( &transform->cipher_ctx_enc,
                                      cipher_info ) ) != 0 )
    {
        MBEDTLS_SSL_DEBUG_RET( 1, "mbedtls_cipher_setup", ret );
        return( ret );
    }

    if( ( ret = mbedtls_cipher_setup( &transform->cipher_ctx_dec,
                                      cipher_info ) ) != 0 )
    {
        MBEDTLS_SSL_DEBUG_RET( 1, "mbedtls_cipher_setup", ret );
        return( ret );
    }

    if( mode == 0 )
    {
        /* Copy current traffic_key structure to previous */
        transform->traffic_keys_previous = transform->traffic_keys;
        /* Store current traffic_key structure */
        transform->traffic_keys = *traffic_keys;
    }
#if defined(MBEDTLS_SSL_SRV_C)
    if( ssl->conf->endpoint == MBEDTLS_SSL_IS_SERVER )
    {
        key1 = traffic_keys->server_write_key; /* encryption key for the server */
        key2 = traffic_keys->client_write_key; /* decryption key for the server */

        memcpy( transform->iv_enc, traffic_keys->server_write_iv,
                traffic_keys->iv_len );
        memcpy( transform->iv_dec, traffic_keys->client_write_iv,
                traffic_keys->iv_len );
        /* Restore the most recent nonce */
        if( mode == 1 )
        {
            memcpy( transform->iv_dec,
                    transform->traffic_keys_previous.client_write_iv,
                    transform->traffic_keys_previous.iv_len );
        }

#if defined(MBEDTLS_SSL_PROTO_DTLS)
        /* TODO: Don't we want to check that we're running DTLS here? */
        {
            unsigned char temp[ MBEDTLS_MAX_KEY_LEN ];
            /* Reverse the keys for server */
            memcpy( temp, transform->traffic_keys.client_sn_key,
                    sizeof( transform->traffic_keys.client_sn_key ) );
            memcpy( transform->traffic_keys.client_sn_key,
                    transform->traffic_keys.server_sn_key,
                    sizeof( transform->transform.client_sn_key ) );
            memcpy( transform->traffic_keys.client_sn_key,
                    temp, sizeof( temp ) );

        }
#endif /* MBEDTLS_SSL_PROTO_DTLS */

    }
#endif /* MBEDTLS_SSL_SRV_C */

#if defined(MBEDTLS_SSL_CLI_C)
    if( ssl->conf->endpoint == MBEDTLS_SSL_IS_CLIENT )
    {
        key1 = traffic_keys->client_write_key; /* encryption key for the client */
        key2 = traffic_keys->server_write_key; /* decryption key for the client */

        memcpy( transform->iv_enc, traffic_keys->client_write_iv,
                traffic_keys->iv_len );
        memcpy( transform->iv_dec, traffic_keys->server_write_iv,
                traffic_keys->iv_len );
        /* Restore the most recent nonce */
        if( mode == 1 )
        {
            memcpy( transform->iv_dec,
                    transform->traffic_keys_previous.server_write_iv, transform->ivlen );
        }

    }
#endif /* MBEDTLS_SSL_CLI_C */

    if( ( ret = mbedtls_cipher_setkey( &transform->cipher_ctx_enc, key1,
                                       cipher_info->key_bitlen,
                                       MBEDTLS_ENCRYPT ) ) != 0 )
    {
        MBEDTLS_SSL_DEBUG_RET( 1, "mbedtls_cipher_setkey", ret );
        return( ret );
    }

    if( ( ret = mbedtls_cipher_setkey( &transform->cipher_ctx_dec, key2,
                                       cipher_info->key_bitlen,
                                       MBEDTLS_DECRYPT ) ) != 0 )
    {
        MBEDTLS_SSL_DEBUG_RET( 1, "mbedtls_cipher_setkey", ret );
        return( ret );
    }

/*	memset( ssl->transform_in->sequence_number_dec, 0x0, 12 ); */
/*	memset( ssl->transform_out->sequence_number_enc, 0x0, 12 ); */
    memset( transform->sequence_number_dec, 0x0, 12 );
    memset( transform->sequence_number_enc, 0x0, 12 );

    /* In case we negotiated the use of CIDs then we need to
     * adjust the pointers to various header fields. If we
     * did not negotiate the use of a CID or our peer requested
     * us not to add a CID value to the record header then the
     * out_cid_len or in_cid_len will be zero.
     */

#if defined(MBEDTLS_CID) && defined(MBEDTLS_SSL_PROTO_DTLS)
    out_cid_len = ssl->out_cid_len;
#else
    out_cid_len = 0;
#endif /* MBEDTLS_CID && MBEDTLS_SSL_PROTO_DTLS */

    if( ssl->conf->transport == MBEDTLS_SSL_TRANSPORT_DATAGRAM )
    {
        ssl->out_hdr = ssl->out_buf;
        ssl->out_ctr = ssl->out_buf + 1 + out_cid_len;
        ssl->out_len = ssl->out_buf + mbedtls_ssl_hdr_len( ssl, MBEDTLS_SSL_DIRECTION_OUT, transform ) - 2;
        ssl->out_iv = ssl->out_buf + mbedtls_ssl_hdr_len( ssl, MBEDTLS_SSL_DIRECTION_OUT, transform );
        /* ssl->out_msg = ssl->out_buf + mbedtls_ssl_hdr_len( ssl, MBEDTLS_SSL_DIRECTION_OUT ) + ssl->transform_negotiate->ivlen -
           ssl->transform_negotiate->fixed_ivlen; */
        ssl->out_msg = ssl->out_iv;
    }

#if defined(MBEDTLS_CID) && defined(MBEDTLS_SSL_PROTO_DTLS)
    in_cid_len = ssl->in_cid_len;
#else
    in_cid_len = 0;
#endif /* MBEDTLS_CID && MBEDTLS_SSL_PROTO_DTLS */

    if( ssl->conf->transport == MBEDTLS_SSL_TRANSPORT_DATAGRAM )
    {
        ssl->in_hdr = ssl->in_buf;
        ssl->in_ctr = ssl->in_buf + 1 + in_cid_len;
        ssl->in_len = ssl->in_buf + mbedtls_ssl_hdr_len( ssl, MBEDTLS_SSL_DIRECTION_IN, transform ) - 2;
        ssl->in_iv = ssl->in_buf + mbedtls_ssl_hdr_len( ssl, MBEDTLS_SSL_DIRECTION_IN, transform );
        /* ssl->in_msg = ssl->in_buf + mbedtls_ssl_hdr_len( ssl, MBEDTLS_SSL_DIRECTION_OUT ) + ssl->transform_negotiate->ivlen -
           ssl->transform_negotiate->fixed_ivlen; */
        ssl->in_msg = ssl->in_iv;
    }

    return ( 0 );
}

#if defined(MBEDTLS_ZERO_RTT)
/* Early Data Key Derivation for TLS 1.3
 *
 * Three tasks:
 *   - Switch transform
 *   - Generate client_early_traffic_secret
 *   - Generate traffic key material
 */
int mbedtls_ssl_early_data_key_derivation( mbedtls_ssl_context *ssl, mbedtls_ssl_key_set *traffic_keys )
{
    int ret;
    int hash_length;
    const mbedtls_ssl_ciphersuite_t *ciphersuite_info;
    const mbedtls_cipher_info_t *cipher_info;
    const mbedtls_md_info_t *md;
    unsigned char padbuf[MBEDTLS_MD_MAX_SIZE];
    mbedtls_ssl_transform *transform;

#if defined(MBEDTLS_SHA256_C)
    mbedtls_sha256_context sha256;
#endif

#if defined(MBEDTLS_SHA512_C)
    mbedtls_sha512_context sha512;
#endif

    MBEDTLS_SSL_DEBUG_MSG( 2, ( "=> mbedtls_ssl_early_data_key_derivation" ) );

    /* sanity checks */
    if( ssl->transform_negotiate == NULL )
    {
        MBEDTLS_SSL_DEBUG_MSG( 1, ( "transform_negotiate == NULL, mbedtls_ssl_early_data_key_derivation failed" ) );
        return( MBEDTLS_ERR_SSL_INTERNAL_ERROR );
    }

    if( ssl->transform_negotiate->ciphersuite_info == NULL )
    {
        MBEDTLS_SSL_DEBUG_MSG( 1, ( "transform_negotiate->ciphersuite_info == NULL, mbedtls_ssl_early_data_key_derivation failed" ) );
        return( MBEDTLS_ERR_SSL_INTERNAL_ERROR );
    }

    if( ssl->session_negotiate == NULL )
    {
        MBEDTLS_SSL_DEBUG_MSG( 1, ( "session_negotiate == NULL, mbedtls_ssl_early_data_key_derivation failed" ) );
        return( MBEDTLS_ERR_SSL_INTERNAL_ERROR );
    }

#if defined(MBEDTLS_SSL_SRV_C)
    if( ssl->conf->endpoint == MBEDTLS_SSL_IS_SERVER )
    {
        MBEDTLS_SSL_DEBUG_MSG( 3, ( "switching to new transform spec for inbound data" ) );
        ssl->transform_in = ssl->transform_negotiate;
        ssl->session_in = ssl->session_negotiate;
        transform = ssl->transform_negotiate;
    }
#endif
#if defined(MBEDTLS_SSL_CLI_C)
    if( ssl->conf->endpoint == MBEDTLS_SSL_IS_CLIENT )
    {
        MBEDTLS_SSL_DEBUG_MSG( 3, ( "switching to new transform spec for outbound data" ) );
        ssl->transform_out = ssl->transform_negotiate;
        ssl->session_out = ssl->session_negotiate;
        transform = ssl->transform_negotiate;
    }
#endif

    ciphersuite_info = transform->ciphersuite_info;
    if( ciphersuite_info == NULL )
    {
        MBEDTLS_SSL_DEBUG_MSG( 1, ( "ciphersuite_info == NULL" ) );
        return( MBEDTLS_ERR_SSL_BAD_INPUT_DATA );
    }

    cipher_info = mbedtls_cipher_info_from_type( ciphersuite_info->cipher );
    if( cipher_info == NULL )
    {
        MBEDTLS_SSL_DEBUG_MSG( 1, ( "cipher info for %d not found",
                                    ciphersuite_info->cipher ) );
        return( MBEDTLS_ERR_SSL_BAD_INPUT_DATA );
    }

    md = mbedtls_md_info_from_type( transform->ciphersuite_info->mac );
    if( md == NULL )
    {
        MBEDTLS_SSL_DEBUG_MSG( 1, ( "md == NULL, mbedtls_ssl_early_data_key_derivation failed" ) );
        return( MBEDTLS_ERR_SSL_INTERNAL_ERROR );
    }

    hash_length = mbedtls_hash_size_for_ciphersuite( ciphersuite_info );

    if( hash_length == -1 )
    {
        MBEDTLS_SSL_DEBUG_MSG( 1, ( "mbedtls_hash_size_for_ciphersuite == -1, mbedtls_ssl_early_data_key_derivation failed" ) );
        return( MBEDTLS_ERR_SSL_INTERNAL_ERROR );
    }

#if defined(MBEDTLS_SSL_SRV_C)
    if( ssl->conf->endpoint == MBEDTLS_SSL_IS_SERVER )
    {
        memset( transform->sequence_number_dec, 0x0, 12 ); /* Set sequence number to zero */
    }
#endif
#if defined(MBEDTLS_SSL_CLI_C)
    if( ssl->conf->endpoint == MBEDTLS_SSL_IS_CLIENT )
    {
        memset( transform->sequence_number_enc, 0x0, 12 ); /* Set sequence number to zero */
    }
#endif

#if defined(MBEDTLS_SSL_PROTO_DTLS) && defined(MBEDTLS_SSL_DTLS_ANTI_REPLAY)
    if( ssl->conf->transport == MBEDTLS_SSL_TRANSPORT_DATAGRAM )
    {
        ssl_dtls_replay_reset( ssl );
    }
#endif /* MBEDTLS_SSL_PROTO_DTLS && MBEDTLS_SSL_DTLS_ANTI_REPLAY */

    if( ciphersuite_info->mac == MBEDTLS_MD_SHA256 )
    {
#if defined(MBEDTLS_SHA256_C)
        mbedtls_sha256_init( &sha256 );
        mbedtls_sha256_starts( &sha256, 0 /* = use SHA256 */ );
        mbedtls_sha256_clone( &sha256, &ssl->handshake->fin_sha256 );
        MBEDTLS_SSL_DEBUG_BUF( 5, "finished sha256 state", ( unsigned char * )sha256.state, sizeof( sha256.state ) );
        mbedtls_sha256_finish( &sha256, padbuf );
        MBEDTLS_SSL_DEBUG_BUF( 5, "handshake hash", padbuf, 32 );
#else
        MBEDTLS_SSL_DEBUG_MSG( 1, ( "mbedtls_ssl_tls1_3_derive_master_secret: Unknow hash function." ) );
        return( MBEDTLS_ERR_SSL_INTERNAL_ERROR );
#endif
    }
    else if( ciphersuite_info->mac == MBEDTLS_MD_SHA384 )
    {
#if defined(MBEDTLS_SHA512_C)
        mbedtls_sha512_init( &sha512 );
        mbedtls_sha512_starts( &sha512, 1 /* = use SHA384 */ );
        mbedtls_sha512_clone( &sha512, &ssl->handshake->fin_sha512 );
        MBEDTLS_SSL_DEBUG_BUF( 4, "finished sha384 state", ( unsigned char * )sha512.state, 48 );
        mbedtls_sha512_finish( &sha512, padbuf );
        MBEDTLS_SSL_DEBUG_BUF( 5, "handshake hash", padbuf, 48 );
#else
        MBEDTLS_SSL_DEBUG_MSG( 1, ( "mbedtls_ssl_tls1_3_derive_master_secret: Unknow hash function." ) );
        return( MBEDTLS_ERR_SSL_INTERNAL_ERROR );
#endif
    }
    else if( ciphersuite_info->mac == MBEDTLS_MD_SHA512 )
    {
#if defined(MBEDTLS_SHA512_C)
        mbedtls_sha512_init( &sha512 );
        mbedtls_sha512_starts( &sha512, 0 /* = use SHA512 */ );
        mbedtls_sha512_clone( &sha512, &ssl->handshake->fin_sha512 );
        MBEDTLS_SSL_DEBUG_BUF( 4, "finished sha512 state", ( unsigned char * )sha512.state, 64 );
        mbedtls_sha512_finish( &sha512, padbuf );
        MBEDTLS_SSL_DEBUG_BUF( 5, "handshake hash for psk binder", padbuf, 64 );
    }
    else
    {
#else
        MBEDTLS_SSL_DEBUG_MSG( 1, ( "mbedtls_ssl_tls1_3_derive_master_secret: Unknow hash function." ) );
        return( MBEDTLS_ERR_SSL_INTERNAL_ERROR );
#endif
    }

    /* Create client_early_traffic_secret */
    ret = mbedtls_ssl_tls1_3_derive_secret( mbedtls_md_get_type( md ),
                         ssl->handshake->early_secret, hash_length,
                         MBEDTLS_SSL_TLS1_3_LBL_WITH_LEN( c_e_traffic ),
                         padbuf, hash_length, MBEDTLS_SSL_TLS1_3_CONTEXT_HASHED,
                         ssl->handshake->client_early_traffic_secret, hash_length );

    MBEDTLS_SSL_DEBUG_BUF( 5, "early_secret", ssl->handshake->early_secret, hash_length );
    MBEDTLS_SSL_DEBUG_BUF( 5, "client_early_traffic_secret", ssl->handshake->client_early_traffic_secret, hash_length );

    MBEDTLS_SSL_DEBUG_MSG( 5, ( "mbedtls_ssl_tls1_3_derive_secret with 'c e traffic'" ) );

    if( ret != 0 )
    {
        MBEDTLS_SSL_DEBUG_RET( 1, "mbedtls_ssl_tls1_3_derive_secret", ret );
        return( ret );
    }

    /* Creating the Traffic Keys */

    /* Settings for GCM, CCM, and CCM_8 */
    transform->maclen = 0;
    transform->fixed_ivlen = 4;
    transform->ivlen = cipher_info->iv_size;
    transform->keylen = cipher_info->key_bitlen / 8;

    /* Minimum length for an encrypted handshake message is
     *  - Handshake header
     *  - 1 byte for handshake type appended to the end of the message
     *  - Authentication tag ( which depends on the mode of operation )
     */
    if( transform->ciphersuite_info->cipher == MBEDTLS_CIPHER_AES_128_CCM_8 ) transform->minlen = 8;
    else transform->minlen = 16;

    /* TBD: Temporarily changed to test encrypted alert messages */
    /* transform->minlen += mbedtls_ssl_hs_hdr_len( ssl ); */

    transform->minlen += 1;

    MBEDTLS_SSL_DEBUG_MSG( 3, ( "-->>Calling mbedtls_ssl_tls1_3_make_traffic_keys( ) with the following parameters:" ) );
    MBEDTLS_SSL_DEBUG_MSG( 3, ( "-- Hash Algorithm: %s", mbedtls_md_get_name( md ) ) );
    MBEDTLS_SSL_DEBUG_MSG( 3, ( "-- Early Traffic Secret Length: %d bytes", mbedtls_hash_size_for_ciphersuite( ciphersuite_info ) ) );
    MBEDTLS_SSL_DEBUG_MSG( 3, ( "-- Key Length: %d bytes", transform->keylen ) );
    MBEDTLS_SSL_DEBUG_MSG( 3, ( "-- IV Length: %d bytes", transform->ivlen ) );

    if( ( ret = mbedtls_ssl_tls1_3_make_traffic_keys( mbedtls_md_get_type( md ),
                                 ssl->handshake->client_early_traffic_secret,
                                 ssl->handshake->client_early_traffic_secret,
                                 mbedtls_hash_size_for_ciphersuite( ciphersuite_info ),
                                 transform->keylen, transform->ivlen, traffic_keys ) ) != 0 )
    {
        MBEDTLS_SSL_DEBUG_RET( 1, "mbedtls_ssl_tls1_3_make_traffic_keys failed", ret );
        return( ret );
    }

    MBEDTLS_SSL_DEBUG_BUF( 3, "[TLS 1.3, ] + handshake key expansion, client_write_key:", traffic_keys->client_write_key, transform->keylen );
    MBEDTLS_SSL_DEBUG_BUF( 3, "[TLS 1.3, ] + handshake key expansion, server_write_key:", traffic_keys->server_write_key, transform->keylen );
    MBEDTLS_SSL_DEBUG_BUF( 3, "[TLS 1.3, ] + handshake key expansion, client_write_iv:", traffic_keys->client_write_iv, transform->ivlen );
    MBEDTLS_SSL_DEBUG_BUF( 3, "[TLS 1.3, ] + handshake key expansion, server_write_iv:", traffic_keys->server_write_iv, transform->ivlen );

    MBEDTLS_SSL_DEBUG_MSG( 2, ( "<= mbedtls_ssl_early_data_key_derivation" ) );

    return( 0 );
}
#endif /* MBEDTLS_ZERO_RTT */

/* Key Derivation for TLS 1.3
 *
 * Three tasks:
 *   - Switch transform for inbound data
 *   - Generate master key
 *   - Generate handshake traffic keys
 */
int mbedtls_ssl_key_derivation( mbedtls_ssl_context *ssl, mbedtls_ssl_key_set *traffic_keys )
{
    int ret;

    MBEDTLS_SSL_DEBUG_MSG( 2, ( "=> mbedtls_ssl_key_derivation" ) );

    MBEDTLS_SSL_DEBUG_MSG( 3, ( "switching to new transform spec for inbound data" ) );
    ssl->transform_in = ssl->transform_negotiate;
    ssl->session_in = ssl->session_negotiate;
    memset( ssl->transform_in->sequence_number_dec, 0x0, 12 ); /* Set sequence number to zero */
    memset( ssl->in_ctr, 0, 8 );

#if defined(MBEDTLS_SSL_PROTO_DTLS) && defined(MBEDTLS_SSL_DTLS_ANTI_REPLAY)
    if( ssl->conf->transport == MBEDTLS_SSL_TRANSPORT_DATAGRAM )
        ssl_dtls_replay_reset( ssl );
#endif /* MBEDTLS_SSL_PROTO_DTLS && MBEDTLS_SSL_DTLS_ANTI_REPLAY */

    /* Creating the Master Secret ( TLS 1.3 ) */
    if( ( ret = mbedtls_ssl_tls1_3_derive_master_secret( ssl ) ) != 0 )
    {
        MBEDTLS_SSL_DEBUG_RET( 1, "mbedtls_ssl_tls1_3_derive_master_secret", ret );
        return( ret );
    }

    /* Creating the Traffic Keys ( TLS 1.3 ) */
    if( ( ret = mbedtls_ssl_derive_traffic_keys( ssl, traffic_keys ) ) != 0 )
    {
        MBEDTLS_SSL_DEBUG_RET( 1, "mbedtls_ssl_derive_traffic_keys", ret );
        return( ret );
    }

    /*
     * Set the in_msg pointer to the correct location based on IV length
     * For TLS 1.3 the record layer header has changed and hence we need to accomodate for it.
     */
    ssl->in_msg = ssl->in_iv;

#if defined(MBEDTLS_SSL_HW_RECORD_ACCEL)
    if( mbedtls_ssl_hw_record_activate != NULL )
    {
        if( ( ret = mbedtls_ssl_hw_record_activate( ssl, MBEDTLS_SSL_CHANNEL_INBOUND ) ) != 0 )
        {
            MBEDTLS_SSL_DEBUG_RET( 1, "mbedtls_ssl_hw_record_activate", ret );
            return( MBEDTLS_ERR_SSL_HW_ACCEL_FAILED );
        }
    }
#endif /* MBEDTLS_SSL_HW_RECORD_ACCEL */

    MBEDTLS_SSL_DEBUG_MSG( 2, ( "<= mbedtls_ssl_key_derivation" ) );

    return( 0 );
}



void mbedtls_ssl_handshake_wrapup( mbedtls_ssl_context *ssl )
{

    MBEDTLS_SSL_DEBUG_MSG( 3, ( "=> handshake wrapup" ) );


    /*
     * Free the previous session and switch in the current one
     */
    if( ssl->session )
    {

        mbedtls_ssl_session_free( ssl->session );
        mbedtls_free( ssl->session );
    }
    ssl->session = ssl->session_negotiate;
    ssl->session_negotiate = NULL;

    /* Free signature_schemes_list allocated during handshake */
#if defined(MBEDTLS_X509_CRT_PARSE_C) && defined(MBEDTLS_SSL_SRV_C)
    if( ssl->handshake->received_signature_schemes_list != NULL )
        mbedtls_free(ssl->handshake->received_signature_schemes_list);
#endif /* MBEDTLS_X509_CRT_PARSE_C && MBEDTLS_SSL_SRV_C */

    /* With DTLS 1.3 we keep the handshake and transform structures alive. */
#if defined(MBEDTLS_SSL_PROTO_DTLS)
    if( ssl->conf->transport == MBEDTLS_SSL_TRANSPORT_DATAGRAM )
    {
        MBEDTLS_SSL_DEBUG_MSG( 3, ( "skip freeing handshake and transform" ) );
    }
#endif /* MBEDTLS_SSL_PROTO_DTLS */

    MBEDTLS_SSL_DEBUG_MSG( 3, ( "<= handshake wrapup" ) );
}

/*
 *
 * STATE HANDLING: Outgoing Finished
 *
 */

/*
 * Overview
 */

/* Main entry point: orchestrates the other functions */
int ssl_finished_out_process( mbedtls_ssl_context* ssl );

static int ssl_finished_out_prepare( mbedtls_ssl_context* ssl );
static int ssl_finished_out_write( mbedtls_ssl_context* ssl,
                                   unsigned char* buf,
                                   size_t buflen,
                                   size_t* olen );
static int ssl_finished_out_postprocess( mbedtls_ssl_context* ssl );


/*
 * Implementation
 */


int ssl_finished_out_process( mbedtls_ssl_context* ssl )
{
    int ret;
    mbedtls_ssl_key_set traffic_keys;

    MBEDTLS_SSL_DEBUG_MSG( 2, ( "=> write finished" ) );

    memset( ( void* )&traffic_keys, 0, sizeof( mbedtls_ssl_key_set ) );

    ssl->handshake->state_local.finished_out.traffic_keys = &traffic_keys;

    if( !ssl->handshake->state_local.finished_out.preparation_done )
    {
        MBEDTLS_SSL_PROC_CHK( ssl_finished_out_prepare( ssl ) );
        ssl->handshake->state_local.finished_out.preparation_done = 1;
    }

    /* Make sure we can write a new message. */
    MBEDTLS_SSL_PROC_CHK( mbedtls_ssl_flush_output( ssl ) );

    MBEDTLS_SSL_PROC_CHK( ssl_finished_out_write( ssl, ssl->out_msg,
                                                  MBEDTLS_SSL_MAX_CONTENT_LEN,
                                                  &ssl->out_msglen ) );
    ssl->out_msgtype = MBEDTLS_SSL_MSG_HANDSHAKE;
    ssl->out_msg[0] = MBEDTLS_SSL_HS_FINISHED;

    MBEDTLS_SSL_PROC_CHK( mbedtls_ssl_write_record( ssl ) );

    MBEDTLS_SSL_PROC_CHK( ssl_finished_out_postprocess( ssl ) );

cleanup:

    MBEDTLS_SSL_DEBUG_MSG( 2, ( "<= write finished" ) );
    return( ret );
}

static int ssl_finished_out_prepare( mbedtls_ssl_context* ssl )
{
    int ret;
    mbedtls_ssl_key_set* traffic_keys=ssl->handshake->state_local.finished_out.traffic_keys;

#if defined(MBEDTLS_SSL_CLI_C)
    if( ssl->conf->endpoint == MBEDTLS_SSL_IS_CLIENT )
    {
#if defined(MBEDTLS_ZERO_RTT)
        if( ssl->handshake->early_data == MBEDTLS_SSL_EARLY_DATA_ON )
        {
            ssl->transform_out = ssl->transform_negotiate;
            ssl->session_out = ssl->session_negotiate;
            memset( ssl->transform_out->sequence_number_enc, 0x0, 12 ); /* Set sequence number to zero */

            ret = mbedtls_ssl_key_derivation( ssl, traffic_keys );
            if( ret != 0 )
            {
                MBEDTLS_SSL_DEBUG_RET( 1, "mbedtls_ssl_key_derivation", ret );
                return ( ret );
            }

#if defined(MBEDTLS_SSL_PROTO_DTLS)
            traffic_keys.epoch = 2;
#endif /* MBEDTLS_SSL_PROTO_DTLS */

            ret = mbedtls_set_traffic_key( ssl, traffic_keys, ssl->transform_out, 0 );
            if( ret != 0 )
            {
                MBEDTLS_SSL_DEBUG_RET( 1, "mbedtls_set_traffic_key", ret );
                return ( ret );
            }
#if defined(MBEDTLS_SSL_PROTO_DTLS)
            /* epoch value ( 2 ) is used for messages protected using keys derived
             * from the handshake_traffic_secret.
             */
            ssl->in_epoch = 2;
            ssl->out_epoch = 2;
#endif /* MBEDTLS_SSL_PROTO_DTLS */
        }
#endif /* MBEDTLS_ZERO_RTT */

        ret = mbedtls_ssl_generate_application_traffic_keys( ssl, traffic_keys );
        if( ret != 0 )
        {
            MBEDTLS_SSL_DEBUG_RET( 1, "mbedtls_ssl_generate_application_traffic_keys", ret );
            return ( ret );
        }

    }
#endif /* MBEDTLS_SSL_CLI_C */


    /*
     * Set the out_msg pointer to the correct location based on IV length
     */
#if !defined(MBEDTLS_SSL_PROTO_DTLS)
    ssl->out_msg = ssl->out_iv;
#endif /* MBEDTLS_SSL_PROTO_DTLS */

    /* Compute transcript of handshake up to now. */

    ret = ssl->handshake->calc_finished( ssl, ssl->handshake->state_local.finished_out.digest, ssl->conf->endpoint );

    ssl->handshake->calc_finished( ssl,
                                   ssl->handshake->state_local.finished_out.digest,
                                   ssl->conf->endpoint );

#if defined(MBEDTLS_SSL_HW_RECORD_ACCEL)
    if( mbedtls_ssl_hw_record_activate != NULL )
    {
        if( ( ret = mbedtls_ssl_hw_record_activate( ssl, MBEDTLS_SSL_CHANNEL_OUTBOUND ) ) != 0 )
        {
            MBEDTLS_SSL_DEBUG_RET( 1, "mbedtls_ssl_hw_record_activate", ret );
            return( MBEDTLS_ERR_SSL_HW_ACCEL_FAILED );
        }
    }
#endif /* MBEDTLS_SSL_HW_RECORD_ACCEL */

#if defined(MBEDTLS_SSL_PROTO_DTLS)
    if( ssl->conf->transport == MBEDTLS_SSL_TRANSPORT_DATAGRAM )
        mbedtls_ssl_send_flight_completed( ssl );
#endif /* MBEDTLS_SSL_PROTO_DTLS */

    return( 0 );
}

static int ssl_finished_out_postprocess( mbedtls_ssl_context* ssl )
{
    int ret;
    mbedtls_ssl_key_set* traffic_keys = ssl->handshake->state_local.finished_out.traffic_keys;

#if defined(MBEDTLS_SSL_SRV_C)
    const mbedtls_ssl_ciphersuite_t *suite_info;
    const mbedtls_cipher_info_t *cipher_info;

#if defined(MBEDTLS_SHA256_C)
    mbedtls_sha256_context sha256;
#endif

#if defined(MBEDTLS_SHA512_C)
    mbedtls_sha512_context sha512;
#endif
#endif /* MBEDTLS_SSL_SRV_C */

#if defined(MBEDTLS_SSL_CLI_C)
    if( ssl->conf->endpoint == MBEDTLS_SSL_IS_CLIENT )
    {

#if defined(MBEDTLS_SSL_PROTO_DTLS)
        if( ssl->conf->transport == MBEDTLS_SSL_TRANSPORT_DATAGRAM )
            mbedtls_ack_add_record( ssl, MBEDTLS_SSL_HS_FINISHED, MBEDTLS_SSL_ACK_RECORDS_SENT );
#endif /* MBEDTLS_SSL_PROTO_DTLS */

        /* Compute resumption_master_secret */

        ret = mbedtls_ssl_generate_resumption_master_secret( ssl );
        if( ret != 0 )
        {
            MBEDTLS_SSL_DEBUG_RET( 1, "mbedtls_ssl_generate_resumption_master_secret ", ret );
            return ( ret );
        }

#if defined(MBEDTLS_SSL_PROTO_DTLS)
        traffic_keys.epoch = 3;
#endif /* MBEDTLS_SSL_PROTO_DTLS */

        ret = mbedtls_set_traffic_key( ssl, traffic_keys, ssl->transform_negotiate, 0 );
        if( ret != 0 )
        {
            MBEDTLS_SSL_DEBUG_RET( 1, "mbedtls_set_traffic_key", ret );
            return ( ret );
        }

#if defined(MBEDTLS_SSL_PROTO_DTLS)
        /* epoch value ( 3 ) is used for payloads protected using keys
         * derived from the initial traffic_secret_0.
         */
        ssl->in_epoch = 3;
        ssl->out_epoch = 3;
#endif /* MBEDTLS_SSL_PROTO_DTLS */

        if( ssl->conf->transport == MBEDTLS_SSL_TRANSPORT_DATAGRAM )
            mbedtls_ssl_handshake_set_state( ssl, MBEDTLS_SSL_HANDSHAKE_FINISH_ACK );
        else
            mbedtls_ssl_handshake_set_state( ssl, MBEDTLS_SSL_FLUSH_BUFFERS );

    }
#endif /* MBEDTLS_SSL_CLI_C */

#if defined(MBEDTLS_SSL_SRV_C)
    if( ssl->conf->endpoint == MBEDTLS_SSL_IS_SERVER )
    {
#if defined(MBEDTLS_ZERO_RTT)
        if( ssl->handshake->early_data == MBEDTLS_SSL_EARLY_DATA_ON )
        {
            mbedtls_ssl_handshake_set_state( ssl, MBEDTLS_SSL_EARLY_DATA );
        }
        else
#endif /* MBEDTLS_ZERO_RTT */
        {
            mbedtls_ssl_handshake_set_state( ssl, MBEDTLS_SSL_CLIENT_CERTIFICATE );
        }

        /* Compute hash over transcript of all messages sent up to the Finished message 
         * sent by the server and store it in the digest variable of the handshake state. 
         * This digest will be needed later when computing the application traffic secrets. 
         */
        cipher_info = mbedtls_cipher_info_from_type(ssl->transform_negotiate->ciphersuite_info->cipher );
        if( cipher_info == NULL )
        {
            MBEDTLS_SSL_DEBUG_MSG( 1, ( "cipher info for %d not found",
                                        ssl->transform_negotiate->ciphersuite_info->cipher ) );
            return( MBEDTLS_ERR_SSL_BAD_INPUT_DATA );
        }

        suite_info = mbedtls_ssl_ciphersuite_from_id( ssl->session_negotiate->ciphersuite );
        if( suite_info == NULL )
        {
            MBEDTLS_SSL_DEBUG_MSG( 1, ( "mbedtls_ssl_ciphersuite_from_id in mbedtls_ssl_derive_traffic_keys failed" ) );
            return( MBEDTLS_ERR_SSL_BAD_HS_SERVER_HELLO );
        }

        if( mbedtls_hash_size_for_ciphersuite( suite_info ) == 32 )
        {
#if defined(MBEDTLS_SHA256_C)
            mbedtls_sha256_init( &sha256 );
            mbedtls_sha256_starts( &sha256, 0 /* = use SHA256 */ );
            mbedtls_sha256_clone( &sha256, &ssl->handshake->fin_sha256 );
            mbedtls_sha256_finish( &sha256, ssl->handshake->server_finished_digest );
            MBEDTLS_SSL_DEBUG_BUF( 3, "Transcript hash (including Server.Finished):", ssl->handshake->server_finished_digest , 32 );
#else
            MBEDTLS_SSL_DEBUG_MSG( 1, ( "MBEDTLS_SHA256_C not set but ciphersuite with SHA256 negotiated" ) );
            return( MBEDTLS_ERR_SSL_INTERNAL_ERROR );
#endif /* MBEDTLS_SHA256_C */
        }

        if( mbedtls_hash_size_for_ciphersuite( suite_info ) == 48 )
        {
#if defined(MBEDTLS_SHA512_C)
            mbedtls_sha512_init( &sha512 );
            mbedtls_sha512_starts( &sha512, 1 /* = use SHA384 */ );
            mbedtls_sha512_clone( &sha512, &ssl->handshake->fin_sha512 );
            mbedtls_sha512_finish( &sha512, ssl->handshake->server_finished_digest );
            MBEDTLS_SSL_DEBUG_BUF( 3, "Transcript hash (including Server.Finished):", ssl->handshake->server_finished_digest , 48 );
#else
            MBEDTLS_SSL_DEBUG_MSG( 1, ( "MBEDTLS_SHA512_C not set but ciphersuite with SHA384 negotiated" ) );
            return( MBEDTLS_ERR_SSL_INTERNAL_ERROR );
#endif /* MBEDTLS_SHA512_C */
        }

    }
#endif /* MBEDTLS_SSL_SRV_C */

    return( 0 );
}

static int ssl_finished_out_write( mbedtls_ssl_context* ssl,
                                   unsigned char* buf,
                                   size_t buflen,
                                   size_t* olen )
{
    size_t const tls_hs_hdr_len = 4;

    /* Note: Even if DTLS is used, the current message writing functions
     * write TLS headers, and it is only at sending time that the actual
     * DTLS header is generated. That's why we unconditionally shift by
     * 4 bytes here as opposed to mbedtls_ssl_hs_hdr_len( ssl ). */

    if( buflen < tls_hs_hdr_len
        + ssl->handshake->state_local.finished_out.digest_len )
    {
        return( MBEDTLS_ERR_SSL_BUFFER_TOO_SMALL );
    }

    memcpy( buf + tls_hs_hdr_len,
            ssl->handshake->state_local.finished_out.digest,
            ssl->handshake->state_local.finished_out.digest_len );

    *olen = tls_hs_hdr_len + ssl->handshake->state_local.finished_out.digest_len;

    return( 0 );
}

/*
 *
 * STATE HANDLING: Incoming Finished
 *
 */

/*
 * Overview
 */

/* Main entry point: orchestrates the other functions */
int ssl_finished_in_process( mbedtls_ssl_context* ssl );

static int ssl_finished_in_preprocess( mbedtls_ssl_context* ssl );
static int ssl_finished_in_postprocess( mbedtls_ssl_context* ssl );
static int ssl_finished_in_parse( mbedtls_ssl_context* ssl,
                                  const unsigned char* buf,
                                  size_t buflen );

/*
 * Implementation
 */

int ssl_finished_in_process( mbedtls_ssl_context* ssl )
{
    int ret = 0;
    MBEDTLS_SSL_DEBUG_MSG( 2, ( "=> parse finished" ) );

    /* Preprocessing step: Compute handshake digest */
    MBEDTLS_SSL_PROC_CHK( ssl_finished_in_preprocess( ssl ) );

    /* Fetching step */
    if( ( ret = mbedtls_ssl_read_record( ssl ) ) != 0 )
    {
        MBEDTLS_SSL_DEBUG_RET( 1, "mbedtls_ssl_read_record", ret );
        goto cleanup;
    }

    if( ssl->in_msgtype != MBEDTLS_SSL_MSG_HANDSHAKE ||
        ssl->in_msg[0] != MBEDTLS_SSL_HS_FINISHED )
    {
        MBEDTLS_SSL_DEBUG_MSG( 1, ( "bad finished message" ) );

        SSL_PEND_FATAL_ALERT( MBEDTLS_SSL_ALERT_MSG_UNEXPECTED_MESSAGE );
        ret = MBEDTLS_ERR_SSL_UNEXPECTED_MESSAGE;
        goto cleanup;
    }

    /* Parsing step */
    MBEDTLS_SSL_PROC_CHK( ssl_finished_in_parse( ssl,
                                                 ssl->in_msg + mbedtls_ssl_hs_hdr_len( ssl ),
                                                 ssl->in_hslen - mbedtls_ssl_hs_hdr_len( ssl ) ) );

#if defined(MBEDTLS_SSL_PROTO_DTLS)
    if( ssl->conf->transport == MBEDTLS_SSL_TRANSPORT_DATAGRAM )
        mbedtls_ssl_recv_flight_completed( ssl );
#endif /* MBEDTLS_SSL_PROTO_DTLS */

    /* Postprocessing step: Update state machine */
    MBEDTLS_SSL_PROC_CHK( ssl_finished_in_postprocess( ssl ) );

cleanup:

    /* In the MPS one would close the read-port here to
     * ensure there's no overlap of reading and writing. */

    MBEDTLS_SSL_DEBUG_MSG( 2, ( "<= parse finished" ) );
    return( ret );
}

static int ssl_finished_in_preprocess( mbedtls_ssl_context* ssl )
{
    unsigned int hash_len;
    const mbedtls_ssl_ciphersuite_t* suite_info;

    suite_info = mbedtls_ssl_ciphersuite_from_id( ssl->session_negotiate->ciphersuite );

    if( suite_info == NULL )
    {
        MBEDTLS_SSL_DEBUG_MSG( 1, ( "mbedtls_ssl_ciphersuite_from_id in ssl_finished_in_preprocess failed" ) );
        return( MBEDTLS_ERR_SSL_INTERNAL_ERROR );
    }

    hash_len = mbedtls_hash_size_for_ciphersuite( suite_info );

    if( hash_len == 0 )
    {
        MBEDTLS_SSL_DEBUG_MSG( 1, ( "mbedtls_hash_size_for_ciphersuite in ssl_finished_in_preprocess failed" ) );
        return( MBEDTLS_ERR_SSL_INTERNAL_ERROR );
    }

    ssl->handshake->state_local.finished_in.digest_len = hash_len;

    ssl->handshake->calc_finished( ssl,
                                   ssl->handshake->state_local.finished_in.digest,
                                   ssl->conf->endpoint ^ 1 );

    return( 0 );
}

static int ssl_finished_in_parse( mbedtls_ssl_context* ssl,
                                  const unsigned char* buf,
                                  size_t buflen )
{
    /* Structural validation */
    if( buflen != ssl->handshake->state_local.finished_in.digest_len )
    {
        MBEDTLS_SSL_DEBUG_MSG( 1, ( "bad finished message" ) );

        SSL_PEND_FATAL_ALERT( MBEDTLS_SSL_ALERT_MSG_DECODE_ERROR );
        return( MBEDTLS_ERR_SSL_BAD_HS_FINISHED );
    }

    MBEDTLS_SSL_DEBUG_MSG( 5, ( "Verify finished message" ) );

    MBEDTLS_SSL_DEBUG_BUF( 5, "Hash ( self-computed ):",
                           ssl->handshake->state_local.finished_in.digest, ssl->handshake->state_local.finished_in.digest_len );
    MBEDTLS_SSL_DEBUG_BUF( 5, "Hash ( received message ):", buf, ssl->handshake->state_local.finished_in.digest_len );

    /* Semantic validation */
    if( mbedtls_ssl_safer_memcmp( buf,
                                  ssl->handshake->state_local.finished_in.digest,
                                  ssl->handshake->state_local.finished_in.digest_len ) != 0 )
    {
        MBEDTLS_SSL_DEBUG_MSG( 1, ( "bad finished message" ) );

        SSL_PEND_FATAL_ALERT( MBEDTLS_SSL_ALERT_MSG_DECODE_ERROR );
        return( MBEDTLS_ERR_SSL_BAD_HS_FINISHED );
    }
    return( 0 );
}


static int ssl_finished_in_postprocess( mbedtls_ssl_context* ssl )
{
<<<<<<< HEAD
#if defined(MBEDTLS_SSL_CLI_C)
=======
>>>>>>> 3bd7a717
    const mbedtls_ssl_ciphersuite_t *suite_info;
    const mbedtls_cipher_info_t *cipher_info;

#if defined(MBEDTLS_SHA256_C)
    mbedtls_sha256_context sha256;
#endif

#if defined(MBEDTLS_SHA512_C)
    mbedtls_sha512_context sha512;
#endif

    if( ssl->conf->endpoint == MBEDTLS_SSL_IS_CLIENT )
    {
        /* Compute hash over transcript of all messages sent up to the Finished message 
         * sent by the server and store it in the digest variable of the handshake state. 
         * This digest will be needed later when computing the application traffic secrets. 
         */
        cipher_info = mbedtls_cipher_info_from_type(ssl->transform_negotiate->ciphersuite_info->cipher );
        if( cipher_info == NULL )
        {
            MBEDTLS_SSL_DEBUG_MSG( 1, ( "cipher info for %d not found",
                                        ssl->transform_negotiate->ciphersuite_info->cipher ) );
            return( MBEDTLS_ERR_SSL_BAD_INPUT_DATA );
        }

        suite_info = mbedtls_ssl_ciphersuite_from_id( ssl->session_negotiate->ciphersuite );
        if( suite_info == NULL )
        {
            MBEDTLS_SSL_DEBUG_MSG( 1, ( "mbedtls_ssl_ciphersuite_from_id in mbedtls_ssl_derive_traffic_keys failed" ) );
            return( MBEDTLS_ERR_SSL_BAD_HS_SERVER_HELLO );
        }

        if( mbedtls_hash_size_for_ciphersuite( suite_info ) == 32 )
        {
#if defined(MBEDTLS_SHA256_C)
            mbedtls_sha256_init( &sha256 );
            mbedtls_sha256_starts( &sha256, 0 /* = use SHA256 */ );
            mbedtls_sha256_clone( &sha256, &ssl->handshake->fin_sha256 );
            mbedtls_sha256_finish( &sha256, ssl->handshake->server_finished_digest );
            MBEDTLS_SSL_DEBUG_BUF( 3, "Transcript hash (including Server.Finished):", ssl->handshake->server_finished_digest , 32 );
#else
            MBEDTLS_SSL_DEBUG_MSG( 1, ( "MBEDTLS_SHA256_C not set but ciphersuite with SHA256 negotiated" ) );
            return( MBEDTLS_ERR_SSL_INTERNAL_ERROR );
#endif /* MBEDTLS_SHA256_C */
        }

        if( mbedtls_hash_size_for_ciphersuite( suite_info ) == 48 )
        {
#if defined(MBEDTLS_SHA512_C)
            mbedtls_sha512_init( &sha512 );
            mbedtls_sha512_starts( &sha512, 1 /* = use SHA384 */ );
            mbedtls_sha512_clone( &sha512, &ssl->handshake->fin_sha512 );
            mbedtls_sha512_finish( &sha512, ssl->handshake->server_finished_digest );
            MBEDTLS_SSL_DEBUG_BUF( 3, "Transcript hash (including Server.Finished):", ssl->handshake->server_finished_digest , 48 );
#else
            MBEDTLS_SSL_DEBUG_MSG( 1, ( "MBEDTLS_SHA512_C not set but ciphersuite with SHA384 negotiated" ) );
            return( MBEDTLS_ERR_SSL_INTERNAL_ERROR );
#endif /* MBEDTLS_SHA512_C */
        }

    }
#endif /* MBEDTLS_SSL_CLI_C */

    return( 0 );
}


#if defined(MBEDTLS_CID)
void mbedtls_ssl_conf_cid( mbedtls_ssl_config *conf, unsigned int cid )
{
    if( cid == MBEDTLS_CID_CONF_DISABLED || cid == MBEDTLS_CID_CONF_ENABLED ||
        cid == MBEDTLS_CID_CONF_ZERO_LENGTH )
        conf->cid = cid;
}
#endif


#if defined(MBEDTLS_ZERO_RTT)
void mbedtls_ssl_conf_early_data( mbedtls_ssl_config *conf, int early_data, char *buffer, unsigned int len, int( *early_data_callback )( mbedtls_ssl_context *,
                                                                                                                                         unsigned char *, size_t ) )
{
    if( conf != NULL )
    {
        conf->early_data = early_data;
        if( buffer != NULL && len > 0 && early_data == MBEDTLS_SSL_EARLY_DATA_ENABLED )
        {
            conf->early_data_buf = buffer;
            conf->early_data_len = len;
            conf->early_data_callback = early_data_callback;
        }
    }
}
#endif /* MBEDTLS_ZERO_RTT */


#if defined(MBEDTLS_SSL_NEW_SESSION_TICKET)

/* The ssl_parse_new_session_ticket( ) function is used by the
 * client to parse the NewSessionTicket message, which contains
 * the ticket and meta-data provided by the server in a post-
 * handshake message.
 *
 * The code is located in ssl_tls.c since the function is called
 * mbedtls_ssl_read. It is a post-handshake message.
 */
int ssl_parse_new_session_ticket( mbedtls_ssl_context *ssl )
{
    int ret;
    uint32_t lifetime, ticket_age_add;
    uint8_t ticket_nonce_len;
    size_t ticket_len, ext_len;
    unsigned char *ticket;
    const unsigned char *msg, *extensions;
    const mbedtls_ssl_ciphersuite_t *suite_info;
    unsigned int msg_len;

    MBEDTLS_SSL_DEBUG_MSG( 2, ( "=> parse new session ticket" ) );

    msg = ssl->in_msg + mbedtls_ssl_hs_hdr_len( ssl );
    msg_len = ( ssl->in_msg[2] << 8 ) | ssl->in_msg[3];

    if( msg_len+ mbedtls_ssl_hs_hdr_len( ssl ) != ssl->in_msglen )
    {
        MBEDTLS_SSL_DEBUG_MSG( 1, ( "bad new session ticket message" ) );
        return( MBEDTLS_ERR_SSL_BAD_HS_NEW_SESSION_TICKET );
    }

    /* Ticket lifetime */
    lifetime = ( msg[0] << 24 ) | ( msg[1] << 16 ) |
        ( msg[2] << 8 ) | ( msg[3] );

    ssl->session->ticket_lifetime = lifetime;
    MBEDTLS_SSL_DEBUG_MSG( 3, ( "ticket->lifetime: %d", lifetime ) );

    /* Ticket Age Add */
    ticket_age_add = ( msg[4] << 24 ) | ( msg[5] << 16 ) |
        ( msg[6] << 8 ) | ( msg[7] );

    ssl->session->ticket_age_add = ticket_age_add;

    MBEDTLS_SSL_DEBUG_MSG( 3, ( "ticket->age_add: %u", ticket_age_add ) );

    /* Ticket Nonce */
    ticket_nonce_len = msg[8];

    MBEDTLS_SSL_DEBUG_MSG( 3, ( "ticket->nonce_length: %d", ticket_nonce_len ) );
    MBEDTLS_SSL_DEBUG_BUF( 3, "ticket->nonce:", (unsigned char*)&msg[9], ticket_nonce_len );

    /* Check if we previously received a ticket already. If we did, then we should
     * re-use already allocated nonce-space.
     */
    if( ssl->session->ticket_nonce != NULL || ssl->session->ticket_nonce_len > 0 )
    {
        mbedtls_free( ssl->session->ticket_nonce );
        ssl->session->ticket_nonce = NULL;
        ssl->session->ticket_nonce_len = 0;
    }

    if( ( ssl->session->ticket_nonce = mbedtls_calloc( 1, ticket_nonce_len ) ) == NULL )
    {
        MBEDTLS_SSL_DEBUG_MSG( 1, ( "ticket_nonce alloc failed" ) );
        return( MBEDTLS_ERR_SSL_ALLOC_FAILED );
    }

    memcpy( ssl->session->ticket_nonce, &msg[9], ticket_nonce_len );

    ssl->session->ticket_nonce_len = ticket_nonce_len;

    /* Ticket Length */
    /* Check whether access to the ticket nonce length moves
     *  out of the bounds of the buffer.
     */
    if( &msg[10 + ticket_nonce_len] > ( msg + msg_len ) )
    {
        MBEDTLS_SSL_DEBUG_MSG( 1, ( "Bad NewSessionTicket message: ticket nonce length field incorect" ) );
        return( MBEDTLS_ERR_SSL_BAD_HS_NEW_SESSION_TICKET );
    }
    ticket_len = ( msg[9+ ticket_nonce_len] << 8 ) | ( msg[10+ ticket_nonce_len] );

    MBEDTLS_SSL_DEBUG_MSG( 3, ( "ticket->length: %d", ticket_len ) );

    /* Ticket Extension Length */
    /* Check whether access to the ticket length moves out
     *  of the bounds of the buffer.
     */
    if( &msg[12 + ticket_nonce_len + ticket_len] > ( msg + msg_len ) )
    {
        MBEDTLS_SSL_DEBUG_MSG( 1, ( "Bad NewSessionTicket message: ticket nonce length field incorect" ) );
        return( MBEDTLS_ERR_SSL_BAD_HS_NEW_SESSION_TICKET );
    }
    ext_len = ( msg[11+ ticket_nonce_len +ticket_len] << 8 ) | ( msg[12+ ticket_nonce_len + ticket_len] );

    /* Check whether the length field is correct */
    if( ( ticket_len + ticket_nonce_len + ext_len + 13 + mbedtls_ssl_hs_hdr_len( ssl ) != ssl->in_msglen )
        && ticket_len > 0 )
    {
        MBEDTLS_SSL_DEBUG_MSG( 1, ( "Bad NewSessionTicket message: ticket length field incorect" ) );
        return( MBEDTLS_ERR_SSL_BAD_HS_NEW_SESSION_TICKET );
    }

    /* Check if we previously received a ticket already. */
    if( ssl->session->ticket != NULL || ssl->session->ticket_len > 0 )
    {
        mbedtls_free( ssl->session->ticket );
        ssl->session->ticket = NULL;
        ssl->session->ticket_len = 0;
    }

    if( ( ticket = mbedtls_calloc( 1, ticket_len ) ) == NULL )
    {
        MBEDTLS_SSL_DEBUG_MSG( 1, ( "ticket alloc failed" ) );
        return( MBEDTLS_ERR_SSL_ALLOC_FAILED );
    }

    memcpy( ticket, msg + 11 + ticket_nonce_len, ticket_len );
    ssl->session->ticket = ticket;
    ssl->session->ticket_len = ticket_len;

    MBEDTLS_SSL_DEBUG_BUF( 3, "ticket", ticket, ticket_len );

    MBEDTLS_SSL_DEBUG_MSG( 3, ( "ticket->extension length: %d", ext_len ) );

    /* We are not storing any extensions at the moment */
    if( ext_len > 0 )
    {
        extensions = &msg[13 + ticket_nonce_len + ticket_len];
        MBEDTLS_SSL_DEBUG_BUF( 3, "ticket->extension", extensions, ext_len );
    }

    /* Compute PSK based on received nonce and resumption_master_secret
     * in the following style:
     *
     *  HKDF-Expand-Label( resumption_master_secret,
     *                    "resumption", ticket_nonce, Hash.length )
     */

    suite_info = mbedtls_ssl_ciphersuite_from_id( ssl->session->ciphersuite );

    if( suite_info == NULL )
    {
        MBEDTLS_SSL_DEBUG_MSG( 1, ( "suite_info == NULL, ssl_parse_new_session_ticket failed" ) );
        return( MBEDTLS_ERR_SSL_INTERNAL_ERROR );
    }

    MBEDTLS_SSL_DEBUG_BUF( 3, "resumption_master_secret", ssl->session->resumption_master_secret, mbedtls_hash_size_for_ciphersuite( suite_info ) );

    ret = mbedtls_ssl_tls1_3_hkdf_expand_label( suite_info->mac,
                    ssl->session->resumption_master_secret,
                    mbedtls_hash_size_for_ciphersuite( suite_info ),
                    MBEDTLS_SSL_TLS1_3_LBL_WITH_LEN( resumption ),
                    ssl->session->ticket_nonce, ssl->session->ticket_nonce_len,
                    ssl->session->key,
                    mbedtls_hash_size_for_ciphersuite( suite_info ) );

    if( ret != 0 )
    {
        MBEDTLS_SSL_DEBUG_RET( 2, "Creating the ticket-resumed PSK failed", ret );
        return ( ret );
    }

    MBEDTLS_SSL_DEBUG_BUF( 3, "Ticket-resumed PSK", ssl->session->key, mbedtls_hash_size_for_ciphersuite( suite_info ) );
    MBEDTLS_SSL_DEBUG_MSG( 3, ( "Key_len: %d", mbedtls_hash_size_for_ciphersuite( suite_info ) ) );


#if defined(MBEDTLS_HAVE_TIME)
    /* Store ticket creation time */
    ssl->session->ticket_received = time( NULL );
#endif

    MBEDTLS_SSL_DEBUG_MSG( 2, ( "<= parse new session ticket" ) );

    return( 0 );
}

/* mbedtls_ssl_conf_ticket_meta( ) allows to set a 32-bit value that is
 * used to obscure the age of the ticket. For externally configured PSKs
 * this value is zero. Additionally, the time when the ticket was
 * received will be set.
 */

#if defined(MBEDTLS_HAVE_TIME)
int mbedtls_ssl_conf_ticket_meta( mbedtls_ssl_config *conf,
                                  const uint32_t ticket_age_add,
                                  const time_t ticket_received )
#else
    int mbedtls_ssl_conf_ticket_meta( mbedtls_ssl_config *conf,
                                      const uint32_t ticket_age_add )
#endif /* MBEDTLS_HAVE_TIME */
{
    conf->ticket_age_add = ticket_age_add;
#if defined(MBEDTLS_HAVE_TIME)
    conf->ticket_received = ticket_received;
#endif /* MBEDTLS_HAVE_TIME */
    return( 0 );
}

#endif /* MBEDTLS_SSL_NEW_SESSION_TICKET */


#if defined(MBEDTLS_SSL_PROTO_TLS1_3_EXPERIMENTAL) && defined(MBEDTLS_X509_CRT_PARSE_C)
void mbedtls_ssl_conf_signature_algorithms( mbedtls_ssl_config *conf,
                     const int* sig_algs )
{
    conf->sig_hashes = sig_algs; 
}
#endif /* MBEDTLS_SSL_PROTO_TLS1_3_EXPERIMENTAL && MBEDTLS_X509_CRT_PARSE_C */


#if defined(MBEDTLS_SSL_NEW_SESSION_TICKET)

/*
 * Init ticket structure
 */

void mbedtls_ssl_init_client_ticket( mbedtls_ssl_ticket *ticket )
{
    if( ticket == NULL )
        return;

    ticket->ticket = NULL;
    memset( ticket->key,0,sizeof( ticket->key ) );
}


/*
 * Free an ticket structure
 */
void mbedtls_ssl_del_client_ticket( mbedtls_ssl_ticket *ticket )
{
    if( ticket == NULL )
        return;

    if( ticket->ticket != NULL )
    {
        mbedtls_platform_zeroize( ticket->ticket, ticket->ticket_len );
        mbedtls_free( ticket->ticket );
    }

    mbedtls_platform_zeroize( ticket->key, sizeof( ticket->key ) );
}

int mbedtls_ssl_conf_client_ticket( const mbedtls_ssl_context *ssl,
                                    mbedtls_ssl_ticket *ticket )
{
    int ret;
    mbedtls_ssl_config *conf = ( mbedtls_ssl_config * ) ssl->conf;

    /* TODO: Remove some of these checks? We sometimes omit explicit NULL
     * pointer checks and leave those as preconditions. */

    if( conf == NULL )
    {
        MBEDTLS_SSL_DEBUG_MSG( 1, ( "Invalid configuration in "
                                    "mbedtls_ssl_conf_client_ticket()" ) );
        return( MBEDTLS_ERR_SSL_BAD_INPUT_DATA );
    }
    if( ticket == NULL )
    {
        MBEDTLS_SSL_DEBUG_MSG( 1, ( "Invalid ticket in "
                                    "mbedtls_ssl_conf_client_ticket()" ) );
        return( MBEDTLS_ERR_SSL_BAD_INPUT_DATA );
    }
    if( ticket->key_len == 0 )
    {
        MBEDTLS_SSL_DEBUG_MSG( 1, ( "Invalid ticket key length in "
                                    "mbedtls_ssl_conf_client_ticket()" ) );
        return( MBEDTLS_ERR_SSL_BAD_INPUT_DATA );
    }
    if( ticket->ticket_len == 0 )
    {
        MBEDTLS_SSL_DEBUG_MSG( 1, ( "Invalid ticket length in "
                                    "mbedtls_ssl_conf_client_ticket()" ) );
        return( MBEDTLS_ERR_SSL_BAD_INPUT_DATA );
    }
    if( ticket->ticket == NULL )
    {
        MBEDTLS_SSL_DEBUG_MSG( 1, ( "Invalid ticket in "
                                    "mbedtls_ssl_conf_client_ticket()" ) );
        return( MBEDTLS_ERR_SSL_BAD_INPUT_DATA );
    }

    /* We don't request another ticket from the server.
     * TBD: This function could be moved to an application-visible API call.
     */
    mbedtls_ssl_conf_session_tickets( conf, 0 );

    /* Set the psk and psk_identity */
    ret = mbedtls_ssl_conf_psk( conf, ticket->key, ticket->key_len,
                                ( const unsigned char * )ticket->ticket,
                                ticket->ticket_len );
    if( ret != 0 )
        return( ret );

    /* Set the key exchange mode to PSK
     * TBD: Ideally, the application developer should have the option
     * to decide between plain PSK-KE and PSK-KE-DH
     */
    ret = mbedtls_ssl_conf_ke( conf, 0 );
    if( ret != 0 )
        return( ret );

    /* We set the ticket_age_add and the time we received the ticket */
#if defined(MBEDTLS_HAVE_TIME)
    ret = mbedtls_ssl_conf_ticket_meta( conf, ticket->ticket_age_add, ticket->start );
#else
    ret = mbedtls_ssl_conf_ticket_meta( conf, ticket->ticket_age_add );
#endif /* MBEDTLS_HAVE_TIME */

    if( ret != 0 )
        return( MBEDTLS_ERR_SSL_BAD_INPUT_DATA );

    return( 0 );
}

int mbedtls_ssl_get_client_ticket( const mbedtls_ssl_context *ssl, mbedtls_ssl_ticket *ticket )
{
    const mbedtls_ssl_ciphersuite_t *cur;
    int hash_size;

    if( ssl->session == NULL ) return( -1 );

    /* Check whether we got a ticket already */
    if( ssl->session->ticket != NULL )
    {

        /* store ticket */
        ticket->ticket_len = ssl->session->ticket_len;
        if( ticket->ticket_len == 0 ) return( -1 );
        ticket->ticket = mbedtls_calloc( ticket->ticket_len,1 );
        if( ticket->ticket == NULL ) return( -1 );
        memcpy( ticket->ticket, ssl->session->ticket, ticket->ticket_len );

        /* store ticket lifetime */
        ticket->ticket_lifetime = ssl->session->ticket_lifetime;

        /* store psk key and key length */
        cur = mbedtls_ssl_ciphersuite_from_id( ssl->session->ciphersuite );
        if( cur == NULL )
        {
            mbedtls_free( ticket->ticket );
            return( -1 );
        }

        hash_size=mbedtls_hash_size_for_ciphersuite( cur );

        if( hash_size < 0 )
        {
            mbedtls_free( ticket->ticket );
            return( -1 );
        }
        else
        {
            ticket->key_len = hash_size;
        }
        memcpy( ticket->key, ssl->session->key, ticket->key_len );
        ssl->session->key_len = ticket->key_len;

        /* store ticket_age_add */
        ticket->ticket_age_add = ssl->session->ticket_age_add;

#if defined(MBEDTLS_HAVE_TIME)
        /* store time we received the ticket */
        ticket->start = ssl->session->ticket_received;
#endif /* MBEDTLS_HAVE_TIME */

        return( 0 );
    }
    else
    {
        /* no ticket available */
        return( 1 );
    }
}

void mbedtls_ssl_conf_client_ticket_enable( mbedtls_ssl_context *ssl )
{
    mbedtls_ssl_config *conf;
    if( ssl == NULL ) return;
    conf = ( mbedtls_ssl_config * ) ssl->conf;
    if( conf == NULL ) return;
    conf->resumption_mode = 1; /* enable resumption mode */
}

void mbedtls_ssl_conf_client_ticket_disable( mbedtls_ssl_context *ssl )
{
    mbedtls_ssl_config *conf;

    if( ssl == NULL ) return;
    conf = ( mbedtls_ssl_config * ) ssl->conf;
    if( conf == NULL ) return;
    conf->resumption_mode = 0; /* set full exchange */
}

#endif /* MBEDTLS_SSL_NEW_SESSION_TICKET */





/* Early Data Extension
 *
 * struct {} Empty;
 *
 * struct {
 *   select ( Handshake.msg_type ) {
 *     case new_session_ticket:   uint32 max_early_data_size;
 *     case client_hello:         Empty;
 *     case encrypted_extensions: Empty;
 *   };
 * } EarlyDataIndication;
 */
#if defined(MBEDTLS_ZERO_RTT)
int ssl_write_early_data_ext( mbedtls_ssl_context *ssl,
                              unsigned char *buf,
                              size_t buflen,
                              size_t *olen )
{
    unsigned char *p = buf;
    const unsigned char* end = buf + buflen;

#if defined(MBEDTLS_SSL_SRV_C)
    if( ssl->conf->endpoint == MBEDTLS_SSL_IS_SERVER )
    {
        if( ssl->conf->key_exchange_modes != MBEDTLS_SSL_TLS13_KEY_EXCHANGE_MODE_PSK_KE ||
            ssl->conf->early_data == MBEDTLS_SSL_EARLY_DATA_DISABLED ) {

            MBEDTLS_SSL_DEBUG_MSG( 2, ( "skip write early_data extension" ) );
            ssl->handshake->early_data = MBEDTLS_SSL_EARLY_DATA_OFF;
            *olen = 0;
            return( 0 );
        }
    }
#endif /* MBEDTLS_SSL_SRV_C */

#if defined(MBEDTLS_SSL_CLI_C)
    if( ssl->conf->endpoint == MBEDTLS_SSL_IS_CLIENT )
    {
        if( ssl->conf->key_exchange_modes == MBEDTLS_SSL_TLS13_KEY_EXCHANGE_MODE_ECDHE_ECDSA ||
            ssl->conf->early_data == MBEDTLS_SSL_EARLY_DATA_DISABLED ) {

            MBEDTLS_SSL_DEBUG_MSG( 5, ( "<= skip write early_data extension" ) );
            ssl->handshake->early_data = MBEDTLS_SSL_EARLY_DATA_OFF;
            *olen = 0;
            return( 0 );
        }
    }
#endif /* MBEDTLS_SSL_CLI_C */

    if( (size_t)( end - p ) < 4 )
    {
        MBEDTLS_SSL_DEBUG_MSG( 1, ( "buffer too small" ) );
        return ( MBEDTLS_ERR_SSL_BUFFER_TOO_SMALL );
    }

#if defined(MBEDTLS_SSL_CLI_C)
    if( ssl->conf->endpoint == MBEDTLS_SSL_IS_CLIENT )
    {
        MBEDTLS_SSL_DEBUG_MSG( 3, ( "client hello, adding early_data extension" ) );
    }
#endif /* MBEDTLS_SSL_CLI_C */

#if defined(MBEDTLS_SSL_SRV_C)
    if( ssl->conf->endpoint == MBEDTLS_SSL_IS_SERVER )
    {
        MBEDTLS_SSL_DEBUG_MSG( 3, ( "server hello, adding early_data extension" ) );
    }
#endif /* MBEDTLS_SSL_SRV_C */

    ssl->handshake->early_data = MBEDTLS_SSL_EARLY_DATA_ON;

    /* Write extension header */
    *p++ = (unsigned char)( ( MBEDTLS_TLS_EXT_EARLY_DATA >> 8 ) & 0xFF );
    *p++ = (unsigned char)( ( MBEDTLS_TLS_EXT_EARLY_DATA ) & 0xFF );

    /* Write total extension length */
    *p++ = 0;
    *p++ = 0;

    *olen = 4;
    return( 0 );
}
#endif /* MBEDTLS_ZERO_RTT */


#endif /* MBEDTLS_SSL_PROTO_TLS1_3_EXPERIMENTAL */

#endif /* MBEDTLS_SSL_TLS_C */<|MERGE_RESOLUTION|>--- conflicted
+++ resolved
@@ -4186,10 +4186,7 @@
 
 static int ssl_finished_in_postprocess( mbedtls_ssl_context* ssl )
 {
-<<<<<<< HEAD
 #if defined(MBEDTLS_SSL_CLI_C)
-=======
->>>>>>> 3bd7a717
     const mbedtls_ssl_ciphersuite_t *suite_info;
     const mbedtls_cipher_info_t *cipher_info;
 
