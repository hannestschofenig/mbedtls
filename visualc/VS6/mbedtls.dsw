--- conflicted
+++ resolved
@@ -1,1550 +1,707 @@
-<<<<<<< HEAD
-<<<<<<< HEAD:visualc/VS6/polarssl.dsw
-=======
->>>>>>> 539d972a
-Microsoft Developer Studio Workspace File, Format Version 6.00
-# WARNING: DO NOT EDIT OR DELETE THIS WORKSPACE FILE!
-
-###############################################################################
-
-Project: "aescrypt2"=.\aescrypt2.dsp - Package Owner=<4>
-
-Package=<5>
-{{{
-}}}
-
-Package=<4>
-{{{
-    Begin Project Dependency
-<<<<<<< HEAD
-    Project_Dep_Name polarssl
-=======
-    Project_Dep_Name mbedtls
->>>>>>> 539d972a
-    End Project Dependency
-}}}
-
-###############################################################################
-
-Project: "crypt_and_hash"=.\crypt_and_hash.dsp - Package Owner=<4>
-
-Package=<5>
-{{{
-}}}
-
-Package=<4>
-{{{
-    Begin Project Dependency
-<<<<<<< HEAD
-    Project_Dep_Name polarssl
-=======
-    Project_Dep_Name mbedtls
->>>>>>> 539d972a
-    End Project Dependency
-}}}
-
-###############################################################################
-
-Project: "hello"=.\hello.dsp - Package Owner=<4>
-
-Package=<5>
-{{{
-}}}
-
-Package=<4>
-{{{
-    Begin Project Dependency
-<<<<<<< HEAD
-    Project_Dep_Name polarssl
-=======
-    Project_Dep_Name mbedtls
->>>>>>> 539d972a
-    End Project Dependency
-}}}
-
-###############################################################################
-
-Project: "generic_sum"=.\generic_sum.dsp - Package Owner=<4>
-
-Package=<5>
-{{{
-}}}
-
-Package=<4>
-{{{
-    Begin Project Dependency
-<<<<<<< HEAD
-    Project_Dep_Name polarssl
-=======
-    Project_Dep_Name mbedtls
->>>>>>> 539d972a
-    End Project Dependency
-}}}
-
-###############################################################################
-
-Project: "md5sum"=.\md5sum.dsp - Package Owner=<4>
-
-Package=<5>
-{{{
-}}}
-
-Package=<4>
-{{{
-    Begin Project Dependency
-<<<<<<< HEAD
-    Project_Dep_Name polarssl
-=======
-    Project_Dep_Name mbedtls
->>>>>>> 539d972a
-    End Project Dependency
-}}}
-
-###############################################################################
-
-Project: "sha1sum"=.\sha1sum.dsp - Package Owner=<4>
-
-Package=<5>
-{{{
-}}}
-
-Package=<4>
-{{{
-    Begin Project Dependency
-<<<<<<< HEAD
-    Project_Dep_Name polarssl
-=======
-    Project_Dep_Name mbedtls
->>>>>>> 539d972a
-    End Project Dependency
-}}}
-
-###############################################################################
-
-Project: "sha2sum"=.\sha2sum.dsp - Package Owner=<4>
-
-Package=<5>
-{{{
-}}}
-
-Package=<4>
-{{{
-    Begin Project Dependency
-<<<<<<< HEAD
-    Project_Dep_Name polarssl
-=======
-    Project_Dep_Name mbedtls
->>>>>>> 539d972a
-    End Project Dependency
-}}}
-
-###############################################################################
-
-Project: "dh_client"=.\dh_client.dsp - Package Owner=<4>
-
-Package=<5>
-{{{
-}}}
-
-Package=<4>
-{{{
-    Begin Project Dependency
-<<<<<<< HEAD
-    Project_Dep_Name polarssl
-=======
-    Project_Dep_Name mbedtls
->>>>>>> 539d972a
-    End Project Dependency
-}}}
-
-###############################################################################
-
-Project: "dh_genprime"=.\dh_genprime.dsp - Package Owner=<4>
-
-Package=<5>
-{{{
-}}}
-
-Package=<4>
-{{{
-    Begin Project Dependency
-<<<<<<< HEAD
-    Project_Dep_Name polarssl
-=======
-    Project_Dep_Name mbedtls
->>>>>>> 539d972a
-    End Project Dependency
-}}}
-
-###############################################################################
-
-Project: "dh_server"=.\dh_server.dsp - Package Owner=<4>
-
-Package=<5>
-{{{
-}}}
-
-Package=<4>
-{{{
-    Begin Project Dependency
-<<<<<<< HEAD
-    Project_Dep_Name polarssl
-=======
-    Project_Dep_Name mbedtls
->>>>>>> 539d972a
-    End Project Dependency
-}}}
-
-###############################################################################
-
-Project: "gen_key"=.\gen_key.dsp - Package Owner=<4>
-
-Package=<5>
-{{{
-}}}
-
-Package=<4>
-{{{
-    Begin Project Dependency
-<<<<<<< HEAD
-    Project_Dep_Name polarssl
-=======
-    Project_Dep_Name mbedtls
->>>>>>> 539d972a
-    End Project Dependency
-}}}
-
-###############################################################################
-
-Project: "key_app"=.\key_app.dsp - Package Owner=<4>
-
-Package=<5>
-{{{
-}}}
-
-Package=<4>
-{{{
-    Begin Project Dependency
-<<<<<<< HEAD
-    Project_Dep_Name polarssl
-=======
-    Project_Dep_Name mbedtls
->>>>>>> 539d972a
-    End Project Dependency
-}}}
-
-###############################################################################
-
-Project: "key_app_writer"=.\key_app_writer.dsp - Package Owner=<4>
-
-Package=<5>
-{{{
-}}}
-
-Package=<4>
-{{{
-    Begin Project Dependency
-<<<<<<< HEAD
-    Project_Dep_Name polarssl
-=======
-    Project_Dep_Name mbedtls
->>>>>>> 539d972a
-    End Project Dependency
-}}}
-
-###############################################################################
-
-Project: "mpi_demo"=.\mpi_demo.dsp - Package Owner=<4>
-
-Package=<5>
-{{{
-}}}
-
-Package=<4>
-{{{
-    Begin Project Dependency
-<<<<<<< HEAD
-    Project_Dep_Name polarssl
-=======
-    Project_Dep_Name mbedtls
->>>>>>> 539d972a
-    End Project Dependency
-}}}
-
-###############################################################################
-
-Project: "pk_decrypt"=.\pk_decrypt.dsp - Package Owner=<4>
-
-Package=<5>
-{{{
-}}}
-
-Package=<4>
-{{{
-    Begin Project Dependency
-<<<<<<< HEAD
-    Project_Dep_Name polarssl
-=======
-    Project_Dep_Name mbedtls
->>>>>>> 539d972a
-    End Project Dependency
-}}}
-
-###############################################################################
-
-Project: "pk_encrypt"=.\pk_encrypt.dsp - Package Owner=<4>
-
-Package=<5>
-{{{
-}}}
-
-Package=<4>
-{{{
-    Begin Project Dependency
-<<<<<<< HEAD
-    Project_Dep_Name polarssl
-=======
-    Project_Dep_Name mbedtls
->>>>>>> 539d972a
-    End Project Dependency
-}}}
-
-###############################################################################
-
-Project: "pk_sign"=.\pk_sign.dsp - Package Owner=<4>
-
-Package=<5>
-{{{
-}}}
-
-Package=<4>
-{{{
-    Begin Project Dependency
-<<<<<<< HEAD
-    Project_Dep_Name polarssl
-=======
-    Project_Dep_Name mbedtls
->>>>>>> 539d972a
-    End Project Dependency
-}}}
-
-###############################################################################
-
-Project: "pk_verify"=.\pk_verify.dsp - Package Owner=<4>
-
-Package=<5>
-{{{
-}}}
-
-Package=<4>
-{{{
-    Begin Project Dependency
-<<<<<<< HEAD
-    Project_Dep_Name polarssl
-=======
-    Project_Dep_Name mbedtls
->>>>>>> 539d972a
-    End Project Dependency
-}}}
-
-###############################################################################
-
-Project: "rsa_genkey"=.\rsa_genkey.dsp - Package Owner=<4>
-
-Package=<5>
-{{{
-}}}
-
-Package=<4>
-{{{
-    Begin Project Dependency
-<<<<<<< HEAD
-    Project_Dep_Name polarssl
-=======
-    Project_Dep_Name mbedtls
->>>>>>> 539d972a
-    End Project Dependency
-}}}
-
-###############################################################################
-
-Project: "rsa_decrypt"=.\rsa_decrypt.dsp - Package Owner=<4>
-
-Package=<5>
-{{{
-}}}
-
-Package=<4>
-{{{
-    Begin Project Dependency
-<<<<<<< HEAD
-    Project_Dep_Name polarssl
-=======
-    Project_Dep_Name mbedtls
->>>>>>> 539d972a
-    End Project Dependency
-}}}
-
-###############################################################################
-
-Project: "rsa_encrypt"=.\rsa_encrypt.dsp - Package Owner=<4>
-
-Package=<5>
-{{{
-}}}
-
-Package=<4>
-{{{
-    Begin Project Dependency
-<<<<<<< HEAD
-    Project_Dep_Name polarssl
-=======
-    Project_Dep_Name mbedtls
->>>>>>> 539d972a
-    End Project Dependency
-}}}
-
-###############################################################################
-
-Project: "rsa_sign"=.\rsa_sign.dsp - Package Owner=<4>
-
-Package=<5>
-{{{
-}}}
-
-Package=<4>
-{{{
-    Begin Project Dependency
-<<<<<<< HEAD
-    Project_Dep_Name polarssl
-=======
-    Project_Dep_Name mbedtls
->>>>>>> 539d972a
-    End Project Dependency
-}}}
-
-###############################################################################
-
-Project: "rsa_verify"=.\rsa_verify.dsp - Package Owner=<4>
-
-Package=<5>
-{{{
-}}}
-
-Package=<4>
-{{{
-    Begin Project Dependency
-<<<<<<< HEAD
-    Project_Dep_Name polarssl
-=======
-    Project_Dep_Name mbedtls
->>>>>>> 539d972a
-    End Project Dependency
-}}}
-
-###############################################################################
-
-Project: "rsa_sign_pss"=.\rsa_sign_pss.dsp - Package Owner=<4>
-
-Package=<5>
-{{{
-}}}
-
-Package=<4>
-{{{
-    Begin Project Dependency
-<<<<<<< HEAD
-    Project_Dep_Name polarssl
-=======
-    Project_Dep_Name mbedtls
->>>>>>> 539d972a
-    End Project Dependency
-}}}
-
-###############################################################################
-
-Project: "rsa_verify_pss"=.\rsa_verify_pss.dsp - Package Owner=<4>
-
-Package=<5>
-{{{
-}}}
-
-Package=<4>
-{{{
-    Begin Project Dependency
-<<<<<<< HEAD
-    Project_Dep_Name polarssl
-    End Project Dependency
-}}}
-
-###############################################################################
-
-Project: "dtls_client"=.\dtls_client.dsp - Package Owner=<4>
-
-Package=<5>
-{{{
-}}}
-
-Package=<4>
-{{{
-    Begin Project Dependency
-    Project_Dep_Name polarssl
-    End Project Dependency
-}}}
-
-###############################################################################
-
-Project: "dtls_server"=.\dtls_server.dsp - Package Owner=<4>
-
-Package=<5>
-{{{
-}}}
-
-Package=<4>
-{{{
-    Begin Project Dependency
-    Project_Dep_Name polarssl
-=======
-    Project_Dep_Name mbedtls
->>>>>>> 539d972a
-    End Project Dependency
-}}}
-
-###############################################################################
-
-Project: "ssl_client1"=.\ssl_client1.dsp - Package Owner=<4>
-
-Package=<5>
-{{{
-}}}
-
-Package=<4>
-{{{
-    Begin Project Dependency
-<<<<<<< HEAD
-    Project_Dep_Name polarssl
-=======
-    Project_Dep_Name mbedtls
->>>>>>> 539d972a
-    End Project Dependency
-}}}
-
-###############################################################################
-
-Project: "ssl_client2"=.\ssl_client2.dsp - Package Owner=<4>
-
-Package=<5>
-{{{
-}}}
-
-Package=<4>
-{{{
-    Begin Project Dependency
-<<<<<<< HEAD
-    Project_Dep_Name polarssl
-=======
-    Project_Dep_Name mbedtls
->>>>>>> 539d972a
-    End Project Dependency
-}}}
-
-###############################################################################
-
-Project: "ssl_server"=.\ssl_server.dsp - Package Owner=<4>
-
-Package=<5>
-{{{
-}}}
-
-Package=<4>
-{{{
-    Begin Project Dependency
-<<<<<<< HEAD
-    Project_Dep_Name polarssl
-=======
-    Project_Dep_Name mbedtls
->>>>>>> 539d972a
-    End Project Dependency
-}}}
-
-###############################################################################
-
-Project: "ssl_server2"=.\ssl_server2.dsp - Package Owner=<4>
-
-Package=<5>
-{{{
-}}}
-
-Package=<4>
-{{{
-    Begin Project Dependency
-<<<<<<< HEAD
-    Project_Dep_Name polarssl
-=======
-    Project_Dep_Name mbedtls
->>>>>>> 539d972a
-    End Project Dependency
-}}}
-
-###############################################################################
-
-Project: "ssl_fork_server"=.\ssl_fork_server.dsp - Package Owner=<4>
-
-Package=<5>
-{{{
-}}}
-
-Package=<4>
-{{{
-    Begin Project Dependency
-<<<<<<< HEAD
-    Project_Dep_Name polarssl
-=======
-    Project_Dep_Name mbedtls
->>>>>>> 539d972a
-    End Project Dependency
-}}}
-
-###############################################################################
-
-Project: "ssl_mail_client"=.\ssl_mail_client.dsp - Package Owner=<4>
-
-Package=<5>
-{{{
-}}}
-
-Package=<4>
-{{{
-    Begin Project Dependency
-<<<<<<< HEAD
-    Project_Dep_Name polarssl
-=======
-    Project_Dep_Name mbedtls
->>>>>>> 539d972a
-    End Project Dependency
-}}}
-
-###############################################################################
-
-Project: "gen_entropy"=.\gen_entropy.dsp - Package Owner=<4>
-
-Package=<5>
-{{{
-}}}
-
-Package=<4>
-{{{
-    Begin Project Dependency
-<<<<<<< HEAD
-    Project_Dep_Name polarssl
-=======
-    Project_Dep_Name mbedtls
->>>>>>> 539d972a
-    End Project Dependency
-}}}
-
-###############################################################################
-
-Project: "gen_random_havege"=.\gen_random_havege.dsp - Package Owner=<4>
-
-Package=<5>
-{{{
-}}}
-
-Package=<4>
-{{{
-    Begin Project Dependency
-<<<<<<< HEAD
-    Project_Dep_Name polarssl
-=======
-    Project_Dep_Name mbedtls
->>>>>>> 539d972a
-    End Project Dependency
-}}}
-
-###############################################################################
-
-Project: "gen_random_ctr_drbg"=.\gen_random_ctr_drbg.dsp - Package Owner=<4>
-
-Package=<5>
-{{{
-}}}
-
-Package=<4>
-{{{
-    Begin Project Dependency
-<<<<<<< HEAD
-    Project_Dep_Name polarssl
-=======
-    Project_Dep_Name mbedtls
->>>>>>> 539d972a
-    End Project Dependency
-}}}
-
-###############################################################################
-
-Project: "ssl_cert_test"=.\ssl_cert_test.dsp - Package Owner=<4>
-
-Package=<5>
-{{{
-}}}
-
-Package=<4>
-{{{
-    Begin Project Dependency
-<<<<<<< HEAD
-    Project_Dep_Name polarssl
-=======
-    Project_Dep_Name mbedtls
->>>>>>> 539d972a
-    End Project Dependency
-}}}
-
-###############################################################################
-
-Project: "benchmark"=.\benchmark.dsp - Package Owner=<4>
-
-Package=<5>
-{{{
-}}}
-
-Package=<4>
-{{{
-    Begin Project Dependency
-<<<<<<< HEAD
-    Project_Dep_Name polarssl
-=======
-    Project_Dep_Name mbedtls
->>>>>>> 539d972a
-    End Project Dependency
-}}}
-
-###############################################################################
-
-Project: "selftest"=.\selftest.dsp - Package Owner=<4>
-
-Package=<5>
-{{{
-}}}
-
-Package=<4>
-{{{
-    Begin Project Dependency
-<<<<<<< HEAD
-    Project_Dep_Name polarssl
-=======
-    Project_Dep_Name mbedtls
->>>>>>> 539d972a
-    End Project Dependency
-}}}
-
-###############################################################################
-
-Project: "ssl_test"=.\ssl_test.dsp - Package Owner=<4>
-
-Package=<5>
-{{{
-}}}
-
-Package=<4>
-{{{
-    Begin Project Dependency
-<<<<<<< HEAD
-    Project_Dep_Name polarssl
-    End Project Dependency
-}}}
-
-###############################################################################
-
-Project: "udp_proxy"=.\udp_proxy.dsp - Package Owner=<4>
-
-Package=<5>
-{{{
-}}}
-
-Package=<4>
-{{{
-    Begin Project Dependency
-    Project_Dep_Name polarssl
-=======
-    Project_Dep_Name mbedtls
->>>>>>> 539d972a
-    End Project Dependency
-}}}
-
-###############################################################################
-
-Project: "pem2der"=.\pem2der.dsp - Package Owner=<4>
-
-Package=<5>
-{{{
-}}}
-
-Package=<4>
-{{{
-    Begin Project Dependency
-<<<<<<< HEAD
-    Project_Dep_Name polarssl
-=======
-    Project_Dep_Name mbedtls
->>>>>>> 539d972a
-    End Project Dependency
-}}}
-
-###############################################################################
-
-Project: "strerror"=.\strerror.dsp - Package Owner=<4>
-
-Package=<5>
-{{{
-}}}
-
-Package=<4>
-{{{
-    Begin Project Dependency
-<<<<<<< HEAD
-    Project_Dep_Name polarssl
-=======
-    Project_Dep_Name mbedtls
->>>>>>> 539d972a
-    End Project Dependency
-}}}
-
-###############################################################################
-
-Project: "cert_app"=.\cert_app.dsp - Package Owner=<4>
-
-Package=<5>
-{{{
-}}}
-
-Package=<4>
-{{{
-    Begin Project Dependency
-<<<<<<< HEAD
-    Project_Dep_Name polarssl
-=======
-    Project_Dep_Name mbedtls
->>>>>>> 539d972a
-    End Project Dependency
-}}}
-
-###############################################################################
-
-Project: "crl_app"=.\crl_app.dsp - Package Owner=<4>
-
-Package=<5>
-{{{
-}}}
-
-Package=<4>
-{{{
-    Begin Project Dependency
-<<<<<<< HEAD
-    Project_Dep_Name polarssl
-=======
-    Project_Dep_Name mbedtls
->>>>>>> 539d972a
-    End Project Dependency
-}}}
-
-###############################################################################
-
-Project: "cert_req"=.\cert_req.dsp - Package Owner=<4>
-
-Package=<5>
-{{{
-}}}
-
-Package=<4>
-{{{
-    Begin Project Dependency
-<<<<<<< HEAD
-    Project_Dep_Name polarssl
-=======
-    Project_Dep_Name mbedtls
->>>>>>> 539d972a
-    End Project Dependency
-}}}
-
-###############################################################################
-
-Global:
-
-Package=<5>
-{{{
-}}}
-
-Package=<3>
-{{{
-}}}
-
-###############################################################################
-<<<<<<< HEAD
-
-=======
-Microsoft Developer Studio Workspace File, Format Version 6.00
-# WARNING: DO NOT EDIT OR DELETE THIS WORKSPACE FILE!
-
-###############################################################################
-
-Project: "aescrypt2"=.\aescrypt2.dsp - Package Owner=<4>
-
-Package=<5>
-{{{
-}}}
-
-Package=<4>
-{{{
-    Begin Project Dependency
-    Project_Dep_Name mbedtls
-    End Project Dependency
-}}}
-
-###############################################################################
-
-Project: "crypt_and_hash"=.\crypt_and_hash.dsp - Package Owner=<4>
-
-Package=<5>
-{{{
-}}}
-
-Package=<4>
-{{{
-    Begin Project Dependency
-    Project_Dep_Name mbedtls
-    End Project Dependency
-}}}
-
-###############################################################################
-
-Project: "hello"=.\hello.dsp - Package Owner=<4>
-
-Package=<5>
-{{{
-}}}
-
-Package=<4>
-{{{
-    Begin Project Dependency
-    Project_Dep_Name mbedtls
-    End Project Dependency
-}}}
-
-###############################################################################
-
-Project: "generic_sum"=.\generic_sum.dsp - Package Owner=<4>
-
-Package=<5>
-{{{
-}}}
-
-Package=<4>
-{{{
-    Begin Project Dependency
-    Project_Dep_Name mbedtls
-    End Project Dependency
-}}}
-
-###############################################################################
-
-Project: "md5sum"=.\md5sum.dsp - Package Owner=<4>
-
-Package=<5>
-{{{
-}}}
-
-Package=<4>
-{{{
-    Begin Project Dependency
-    Project_Dep_Name mbedtls
-    End Project Dependency
-}}}
-
-###############################################################################
-
-Project: "sha1sum"=.\sha1sum.dsp - Package Owner=<4>
-
-Package=<5>
-{{{
-}}}
-
-Package=<4>
-{{{
-    Begin Project Dependency
-    Project_Dep_Name mbedtls
-    End Project Dependency
-}}}
-
-###############################################################################
-
-Project: "sha2sum"=.\sha2sum.dsp - Package Owner=<4>
-
-Package=<5>
-{{{
-}}}
-
-Package=<4>
-{{{
-    Begin Project Dependency
-    Project_Dep_Name mbedtls
-    End Project Dependency
-}}}
-
-###############################################################################
-
-Project: "dh_client"=.\dh_client.dsp - Package Owner=<4>
-
-Package=<5>
-{{{
-}}}
-
-Package=<4>
-{{{
-    Begin Project Dependency
-    Project_Dep_Name mbedtls
-    End Project Dependency
-}}}
-
-###############################################################################
-
-Project: "dh_genprime"=.\dh_genprime.dsp - Package Owner=<4>
-
-Package=<5>
-{{{
-}}}
-
-Package=<4>
-{{{
-    Begin Project Dependency
-    Project_Dep_Name mbedtls
-    End Project Dependency
-}}}
-
-###############################################################################
-
-Project: "dh_server"=.\dh_server.dsp - Package Owner=<4>
-
-Package=<5>
-{{{
-}}}
-
-Package=<4>
-{{{
-    Begin Project Dependency
-    Project_Dep_Name mbedtls
-    End Project Dependency
-}}}
-
-###############################################################################
-
-Project: "gen_key"=.\gen_key.dsp - Package Owner=<4>
-
-Package=<5>
-{{{
-}}}
-
-Package=<4>
-{{{
-    Begin Project Dependency
-    Project_Dep_Name mbedtls
-    End Project Dependency
-}}}
-
-###############################################################################
-
-Project: "key_app"=.\key_app.dsp - Package Owner=<4>
-
-Package=<5>
-{{{
-}}}
-
-Package=<4>
-{{{
-    Begin Project Dependency
-    Project_Dep_Name mbedtls
-    End Project Dependency
-}}}
-
-###############################################################################
-
-Project: "key_app_writer"=.\key_app_writer.dsp - Package Owner=<4>
-
-Package=<5>
-{{{
-}}}
-
-Package=<4>
-{{{
-    Begin Project Dependency
-    Project_Dep_Name mbedtls
-    End Project Dependency
-}}}
-
-###############################################################################
-
-Project: "mpi_demo"=.\mpi_demo.dsp - Package Owner=<4>
-
-Package=<5>
-{{{
-}}}
-
-Package=<4>
-{{{
-    Begin Project Dependency
-    Project_Dep_Name mbedtls
-    End Project Dependency
-}}}
-
-###############################################################################
-
-Project: "pk_decrypt"=.\pk_decrypt.dsp - Package Owner=<4>
-
-Package=<5>
-{{{
-}}}
-
-Package=<4>
-{{{
-    Begin Project Dependency
-    Project_Dep_Name mbedtls
-    End Project Dependency
-}}}
-
-###############################################################################
-
-Project: "pk_encrypt"=.\pk_encrypt.dsp - Package Owner=<4>
-
-Package=<5>
-{{{
-}}}
-
-Package=<4>
-{{{
-    Begin Project Dependency
-    Project_Dep_Name mbedtls
-    End Project Dependency
-}}}
-
-###############################################################################
-
-Project: "pk_sign"=.\pk_sign.dsp - Package Owner=<4>
-
-Package=<5>
-{{{
-}}}
-
-Package=<4>
-{{{
-    Begin Project Dependency
-    Project_Dep_Name mbedtls
-    End Project Dependency
-}}}
-
-###############################################################################
-
-Project: "pk_verify"=.\pk_verify.dsp - Package Owner=<4>
-
-Package=<5>
-{{{
-}}}
-
-Package=<4>
-{{{
-    Begin Project Dependency
-    Project_Dep_Name mbedtls
-    End Project Dependency
-}}}
-
-###############################################################################
-
-Project: "rsa_genkey"=.\rsa_genkey.dsp - Package Owner=<4>
-
-Package=<5>
-{{{
-}}}
-
-Package=<4>
-{{{
-    Begin Project Dependency
-    Project_Dep_Name mbedtls
-    End Project Dependency
-}}}
-
-###############################################################################
-
-Project: "rsa_decrypt"=.\rsa_decrypt.dsp - Package Owner=<4>
-
-Package=<5>
-{{{
-}}}
-
-Package=<4>
-{{{
-    Begin Project Dependency
-    Project_Dep_Name mbedtls
-    End Project Dependency
-}}}
-
-###############################################################################
-
-Project: "rsa_encrypt"=.\rsa_encrypt.dsp - Package Owner=<4>
-
-Package=<5>
-{{{
-}}}
-
-Package=<4>
-{{{
-    Begin Project Dependency
-    Project_Dep_Name mbedtls
-    End Project Dependency
-}}}
-
-###############################################################################
-
-Project: "rsa_sign"=.\rsa_sign.dsp - Package Owner=<4>
-
-Package=<5>
-{{{
-}}}
-
-Package=<4>
-{{{
-    Begin Project Dependency
-    Project_Dep_Name mbedtls
-    End Project Dependency
-}}}
-
-###############################################################################
-
-Project: "rsa_verify"=.\rsa_verify.dsp - Package Owner=<4>
-
-Package=<5>
-{{{
-}}}
-
-Package=<4>
-{{{
-    Begin Project Dependency
-    Project_Dep_Name mbedtls
-    End Project Dependency
-}}}
-
-###############################################################################
-
-Project: "rsa_sign_pss"=.\rsa_sign_pss.dsp - Package Owner=<4>
-
-Package=<5>
-{{{
-}}}
-
-Package=<4>
-{{{
-    Begin Project Dependency
-    Project_Dep_Name mbedtls
-    End Project Dependency
-}}}
-
-###############################################################################
-
-Project: "rsa_verify_pss"=.\rsa_verify_pss.dsp - Package Owner=<4>
-
-Package=<5>
-{{{
-}}}
-
-Package=<4>
-{{{
-    Begin Project Dependency
-    Project_Dep_Name mbedtls
-    End Project Dependency
-}}}
-
-###############################################################################
-
-Project: "ssl_client1"=.\ssl_client1.dsp - Package Owner=<4>
-
-Package=<5>
-{{{
-}}}
-
-Package=<4>
-{{{
-    Begin Project Dependency
-    Project_Dep_Name mbedtls
-    End Project Dependency
-}}}
-
-###############################################################################
-
-Project: "ssl_client2"=.\ssl_client2.dsp - Package Owner=<4>
-
-Package=<5>
-{{{
-}}}
-
-Package=<4>
-{{{
-    Begin Project Dependency
-    Project_Dep_Name mbedtls
-    End Project Dependency
-}}}
-
-###############################################################################
-
-Project: "ssl_server"=.\ssl_server.dsp - Package Owner=<4>
-
-Package=<5>
-{{{
-}}}
-
-Package=<4>
-{{{
-    Begin Project Dependency
-    Project_Dep_Name mbedtls
-    End Project Dependency
-}}}
-
-###############################################################################
-
-Project: "ssl_server2"=.\ssl_server2.dsp - Package Owner=<4>
-
-Package=<5>
-{{{
-}}}
-
-Package=<4>
-{{{
-    Begin Project Dependency
-    Project_Dep_Name mbedtls
-    End Project Dependency
-}}}
-
-###############################################################################
-
-Project: "ssl_fork_server"=.\ssl_fork_server.dsp - Package Owner=<4>
-
-Package=<5>
-{{{
-}}}
-
-Package=<4>
-{{{
-    Begin Project Dependency
-    Project_Dep_Name mbedtls
-    End Project Dependency
-}}}
-
-###############################################################################
-
-Project: "ssl_mail_client"=.\ssl_mail_client.dsp - Package Owner=<4>
-
-Package=<5>
-{{{
-}}}
-
-Package=<4>
-{{{
-    Begin Project Dependency
-    Project_Dep_Name mbedtls
-    End Project Dependency
-}}}
-
-###############################################################################
-
-Project: "gen_entropy"=.\gen_entropy.dsp - Package Owner=<4>
-
-Package=<5>
-{{{
-}}}
-
-Package=<4>
-{{{
-    Begin Project Dependency
-    Project_Dep_Name mbedtls
-    End Project Dependency
-}}}
-
-###############################################################################
-
-Project: "gen_random_havege"=.\gen_random_havege.dsp - Package Owner=<4>
-
-Package=<5>
-{{{
-}}}
-
-Package=<4>
-{{{
-    Begin Project Dependency
-    Project_Dep_Name mbedtls
-    End Project Dependency
-}}}
-
-###############################################################################
-
-Project: "gen_random_ctr_drbg"=.\gen_random_ctr_drbg.dsp - Package Owner=<4>
-
-Package=<5>
-{{{
-}}}
-
-Package=<4>
-{{{
-    Begin Project Dependency
-    Project_Dep_Name mbedtls
-    End Project Dependency
-}}}
-
-###############################################################################
-
-Project: "ssl_cert_test"=.\ssl_cert_test.dsp - Package Owner=<4>
-
-Package=<5>
-{{{
-}}}
-
-Package=<4>
-{{{
-    Begin Project Dependency
-    Project_Dep_Name mbedtls
-    End Project Dependency
-}}}
-
-###############################################################################
-
-Project: "benchmark"=.\benchmark.dsp - Package Owner=<4>
-
-Package=<5>
-{{{
-}}}
-
-Package=<4>
-{{{
-    Begin Project Dependency
-    Project_Dep_Name mbedtls
-    End Project Dependency
-}}}
-
-###############################################################################
-
-Project: "selftest"=.\selftest.dsp - Package Owner=<4>
-
-Package=<5>
-{{{
-}}}
-
-Package=<4>
-{{{
-    Begin Project Dependency
-    Project_Dep_Name mbedtls
-    End Project Dependency
-}}}
-
-###############################################################################
-
-Project: "ssl_test"=.\ssl_test.dsp - Package Owner=<4>
-
-Package=<5>
-{{{
-}}}
-
-Package=<4>
-{{{
-    Begin Project Dependency
-    Project_Dep_Name mbedtls
-    End Project Dependency
-}}}
-
-###############################################################################
-
-Project: "pem2der"=.\pem2der.dsp - Package Owner=<4>
-
-Package=<5>
-{{{
-}}}
-
-Package=<4>
-{{{
-    Begin Project Dependency
-    Project_Dep_Name mbedtls
-    End Project Dependency
-}}}
-
-###############################################################################
-
-Project: "strerror"=.\strerror.dsp - Package Owner=<4>
-
-Package=<5>
-{{{
-}}}
-
-Package=<4>
-{{{
-    Begin Project Dependency
-    Project_Dep_Name mbedtls
-    End Project Dependency
-}}}
-
-###############################################################################
-
-Project: "cert_app"=.\cert_app.dsp - Package Owner=<4>
-
-Package=<5>
-{{{
-}}}
-
-Package=<4>
-{{{
-    Begin Project Dependency
-    Project_Dep_Name mbedtls
-    End Project Dependency
-}}}
-
-###############################################################################
-
-Project: "crl_app"=.\crl_app.dsp - Package Owner=<4>
-
-Package=<5>
-{{{
-}}}
-
-Package=<4>
-{{{
-    Begin Project Dependency
-    Project_Dep_Name mbedtls
-    End Project Dependency
-}}}
-
-###############################################################################
-
-Project: "cert_req"=.\cert_req.dsp - Package Owner=<4>
-
-Package=<5>
-{{{
-}}}
-
-Package=<4>
-{{{
-    Begin Project Dependency
-    Project_Dep_Name mbedtls
-    End Project Dependency
-}}}
-
-###############################################################################
-
-Global:
-
-Package=<5>
-{{{
-}}}
-
-Package=<3>
-{{{
-}}}
-
-###############################################################################
->>>>>>> development:visualc/VS6/mbedtls.dsw
-=======
-
->>>>>>> 539d972a
+Microsoft Developer Studio Workspace File, Format Version 6.00
+# WARNING: DO NOT EDIT OR DELETE THIS WORKSPACE FILE!
+
+###############################################################################
+
+Project: "aescrypt2"=.\aescrypt2.dsp - Package Owner=<4>
+
+Package=<5>
+{{{
+}}}
+
+Package=<4>
+{{{
+    Begin Project Dependency
+    Project_Dep_Name mbedtls
+    End Project Dependency
+}}}
+
+###############################################################################
+
+Project: "crypt_and_hash"=.\crypt_and_hash.dsp - Package Owner=<4>
+
+Package=<5>
+{{{
+}}}
+
+Package=<4>
+{{{
+    Begin Project Dependency
+    Project_Dep_Name mbedtls
+    End Project Dependency
+}}}
+
+###############################################################################
+
+Project: "hello"=.\hello.dsp - Package Owner=<4>
+
+Package=<5>
+{{{
+}}}
+
+Package=<4>
+{{{
+    Begin Project Dependency
+    Project_Dep_Name mbedtls
+    End Project Dependency
+}}}
+
+###############################################################################
+
+Project: "generic_sum"=.\generic_sum.dsp - Package Owner=<4>
+
+Package=<5>
+{{{
+}}}
+
+Package=<4>
+{{{
+    Begin Project Dependency
+    Project_Dep_Name mbedtls
+    End Project Dependency
+}}}
+
+###############################################################################
+
+Project: "md5sum"=.\md5sum.dsp - Package Owner=<4>
+
+Package=<5>
+{{{
+}}}
+
+Package=<4>
+{{{
+    Begin Project Dependency
+    Project_Dep_Name mbedtls
+    End Project Dependency
+}}}
+
+###############################################################################
+
+Project: "sha1sum"=.\sha1sum.dsp - Package Owner=<4>
+
+Package=<5>
+{{{
+}}}
+
+Package=<4>
+{{{
+    Begin Project Dependency
+    Project_Dep_Name mbedtls
+    End Project Dependency
+}}}
+
+###############################################################################
+
+Project: "sha2sum"=.\sha2sum.dsp - Package Owner=<4>
+
+Package=<5>
+{{{
+}}}
+
+Package=<4>
+{{{
+    Begin Project Dependency
+    Project_Dep_Name mbedtls
+    End Project Dependency
+}}}
+
+###############################################################################
+
+Project: "dh_client"=.\dh_client.dsp - Package Owner=<4>
+
+Package=<5>
+{{{
+}}}
+
+Package=<4>
+{{{
+    Begin Project Dependency
+    Project_Dep_Name mbedtls
+    End Project Dependency
+}}}
+
+###############################################################################
+
+Project: "dh_genprime"=.\dh_genprime.dsp - Package Owner=<4>
+
+Package=<5>
+{{{
+}}}
+
+Package=<4>
+{{{
+    Begin Project Dependency
+    Project_Dep_Name mbedtls
+    End Project Dependency
+}}}
+
+###############################################################################
+
+Project: "dh_server"=.\dh_server.dsp - Package Owner=<4>
+
+Package=<5>
+{{{
+}}}
+
+Package=<4>
+{{{
+    Begin Project Dependency
+    Project_Dep_Name mbedtls
+    End Project Dependency
+}}}
+
+###############################################################################
+
+Project: "gen_key"=.\gen_key.dsp - Package Owner=<4>
+
+Package=<5>
+{{{
+}}}
+
+Package=<4>
+{{{
+    Begin Project Dependency
+    Project_Dep_Name mbedtls
+    End Project Dependency
+}}}
+
+###############################################################################
+
+Project: "key_app"=.\key_app.dsp - Package Owner=<4>
+
+Package=<5>
+{{{
+}}}
+
+Package=<4>
+{{{
+    Begin Project Dependency
+    Project_Dep_Name mbedtls
+    End Project Dependency
+}}}
+
+###############################################################################
+
+Project: "key_app_writer"=.\key_app_writer.dsp - Package Owner=<4>
+
+Package=<5>
+{{{
+}}}
+
+Package=<4>
+{{{
+    Begin Project Dependency
+    Project_Dep_Name mbedtls
+    End Project Dependency
+}}}
+
+###############################################################################
+
+Project: "mpi_demo"=.\mpi_demo.dsp - Package Owner=<4>
+
+Package=<5>
+{{{
+}}}
+
+Package=<4>
+{{{
+    Begin Project Dependency
+    Project_Dep_Name mbedtls
+    End Project Dependency
+}}}
+
+###############################################################################
+
+Project: "pk_decrypt"=.\pk_decrypt.dsp - Package Owner=<4>
+
+Package=<5>
+{{{
+}}}
+
+Package=<4>
+{{{
+    Begin Project Dependency
+    Project_Dep_Name mbedtls
+    End Project Dependency
+}}}
+
+###############################################################################
+
+Project: "pk_encrypt"=.\pk_encrypt.dsp - Package Owner=<4>
+
+Package=<5>
+{{{
+}}}
+
+Package=<4>
+{{{
+    Begin Project Dependency
+    Project_Dep_Name mbedtls
+    End Project Dependency
+}}}
+
+###############################################################################
+
+Project: "pk_sign"=.\pk_sign.dsp - Package Owner=<4>
+
+Package=<5>
+{{{
+}}}
+
+Package=<4>
+{{{
+    Begin Project Dependency
+    Project_Dep_Name mbedtls
+    End Project Dependency
+}}}
+
+###############################################################################
+
+Project: "pk_verify"=.\pk_verify.dsp - Package Owner=<4>
+
+Package=<5>
+{{{
+}}}
+
+Package=<4>
+{{{
+    Begin Project Dependency
+    Project_Dep_Name mbedtls
+    End Project Dependency
+}}}
+
+###############################################################################
+
+Project: "rsa_genkey"=.\rsa_genkey.dsp - Package Owner=<4>
+
+Package=<5>
+{{{
+}}}
+
+Package=<4>
+{{{
+    Begin Project Dependency
+    Project_Dep_Name mbedtls
+    End Project Dependency
+}}}
+
+###############################################################################
+
+Project: "rsa_decrypt"=.\rsa_decrypt.dsp - Package Owner=<4>
+
+Package=<5>
+{{{
+}}}
+
+Package=<4>
+{{{
+    Begin Project Dependency
+    Project_Dep_Name mbedtls
+    End Project Dependency
+}}}
+
+###############################################################################
+
+Project: "rsa_encrypt"=.\rsa_encrypt.dsp - Package Owner=<4>
+
+Package=<5>
+{{{
+}}}
+
+Package=<4>
+{{{
+    Begin Project Dependency
+    Project_Dep_Name mbedtls
+    End Project Dependency
+}}}
+
+###############################################################################
+
+Project: "rsa_sign"=.\rsa_sign.dsp - Package Owner=<4>
+
+Package=<5>
+{{{
+}}}
+
+Package=<4>
+{{{
+    Begin Project Dependency
+    Project_Dep_Name mbedtls
+    End Project Dependency
+}}}
+
+###############################################################################
+
+Project: "rsa_verify"=.\rsa_verify.dsp - Package Owner=<4>
+
+Package=<5>
+{{{
+}}}
+
+Package=<4>
+{{{
+    Begin Project Dependency
+    Project_Dep_Name mbedtls
+    End Project Dependency
+}}}
+
+###############################################################################
+
+Project: "rsa_sign_pss"=.\rsa_sign_pss.dsp - Package Owner=<4>
+
+Package=<5>
+{{{
+}}}
+
+Package=<4>
+{{{
+    Begin Project Dependency
+    Project_Dep_Name mbedtls
+    End Project Dependency
+}}}
+
+###############################################################################
+
+Project: "rsa_verify_pss"=.\rsa_verify_pss.dsp - Package Owner=<4>
+
+Package=<5>
+{{{
+}}}
+
+Package=<4>
+{{{
+    Begin Project Dependency
+    Project_Dep_Name mbedtls
+    End Project Dependency
+}}}
+
+###############################################################################
+
+Project: "dtls_client"=.\dtls_client.dsp - Package Owner=<4>
+
+Package=<5>
+{{{
+}}}
+
+Package=<4>
+{{{
+    Begin Project Dependency
+    Project_Dep_Name mbedtls
+    End Project Dependency
+}}}
+
+###############################################################################
+
+Project: "dtls_server"=.\dtls_server.dsp - Package Owner=<4>
+
+Package=<5>
+{{{
+}}}
+
+Package=<4>
+{{{
+    Begin Project Dependency
+    Project_Dep_Name mbedtls
+    End Project Dependency
+}}}
+
+###############################################################################
+
+Project: "ssl_client1"=.\ssl_client1.dsp - Package Owner=<4>
+
+Package=<5>
+{{{
+}}}
+
+Package=<4>
+{{{
+    Begin Project Dependency
+    Project_Dep_Name mbedtls
+    End Project Dependency
+}}}
+
+###############################################################################
+
+Project: "ssl_client2"=.\ssl_client2.dsp - Package Owner=<4>
+
+Package=<5>
+{{{
+}}}
+
+Package=<4>
+{{{
+    Begin Project Dependency
+    Project_Dep_Name mbedtls
+    End Project Dependency
+}}}
+
+###############################################################################
+
+Project: "ssl_server"=.\ssl_server.dsp - Package Owner=<4>
+
+Package=<5>
+{{{
+}}}
+
+Package=<4>
+{{{
+    Begin Project Dependency
+    Project_Dep_Name mbedtls
+    End Project Dependency
+}}}
+
+###############################################################################
+
+Project: "ssl_server2"=.\ssl_server2.dsp - Package Owner=<4>
+
+Package=<5>
+{{{
+}}}
+
+Package=<4>
+{{{
+    Begin Project Dependency
+    Project_Dep_Name mbedtls
+    End Project Dependency
+}}}
+
+###############################################################################
+
+Project: "ssl_fork_server"=.\ssl_fork_server.dsp - Package Owner=<4>
+
+Package=<5>
+{{{
+}}}
+
+Package=<4>
+{{{
+    Begin Project Dependency
+    Project_Dep_Name mbedtls
+    End Project Dependency
+}}}
+
+###############################################################################
+
+Project: "ssl_mail_client"=.\ssl_mail_client.dsp - Package Owner=<4>
+
+Package=<5>
+{{{
+}}}
+
+Package=<4>
+{{{
+    Begin Project Dependency
+    Project_Dep_Name mbedtls
+    End Project Dependency
+}}}
+
+###############################################################################
+
+Project: "gen_entropy"=.\gen_entropy.dsp - Package Owner=<4>
+
+Package=<5>
+{{{
+}}}
+
+Package=<4>
+{{{
+    Begin Project Dependency
+    Project_Dep_Name mbedtls
+    End Project Dependency
+}}}
+
+###############################################################################
+
+Project: "gen_random_havege"=.\gen_random_havege.dsp - Package Owner=<4>
+
+Package=<5>
+{{{
+}}}
+
+Package=<4>
+{{{
+    Begin Project Dependency
+    Project_Dep_Name mbedtls
+    End Project Dependency
+}}}
+
+###############################################################################
+
+Project: "gen_random_ctr_drbg"=.\gen_random_ctr_drbg.dsp - Package Owner=<4>
+
+Package=<5>
+{{{
+}}}
+
+Package=<4>
+{{{
+    Begin Project Dependency
+    Project_Dep_Name mbedtls
+    End Project Dependency
+}}}
+
+###############################################################################
+
+Project: "ssl_cert_test"=.\ssl_cert_test.dsp - Package Owner=<4>
+
+Package=<5>
+{{{
+}}}
+
+Package=<4>
+{{{
+    Begin Project Dependency
+    Project_Dep_Name mbedtls
+    End Project Dependency
+}}}
+
+###############################################################################
+
+Project: "benchmark"=.\benchmark.dsp - Package Owner=<4>
+
+Package=<5>
+{{{
+}}}
+
+Package=<4>
+{{{
+    Begin Project Dependency
+    Project_Dep_Name mbedtls
+    End Project Dependency
+}}}
+
+###############################################################################
+
+Project: "selftest"=.\selftest.dsp - Package Owner=<4>
+
+Package=<5>
+{{{
+}}}
+
+Package=<4>
+{{{
+    Begin Project Dependency
+    Project_Dep_Name mbedtls
+    End Project Dependency
+}}}
+
+###############################################################################
+
+Project: "ssl_test"=.\ssl_test.dsp - Package Owner=<4>
+
+Package=<5>
+{{{
+}}}
+
+Package=<4>
+{{{
+    Begin Project Dependency
+    Project_Dep_Name mbedtls
+    End Project Dependency
+}}}
+
+###############################################################################
+
+Project: "udp_proxy"=.\udp_proxy.dsp - Package Owner=<4>
+
+Package=<5>
+{{{
+}}}
+
+Package=<4>
+{{{
+    Begin Project Dependency
+    Project_Dep_Name mbedtls
+    End Project Dependency
+}}}
+
+###############################################################################
+
+Project: "pem2der"=.\pem2der.dsp - Package Owner=<4>
+
+Package=<5>
+{{{
+}}}
+
+Package=<4>
+{{{
+    Begin Project Dependency
+    Project_Dep_Name mbedtls
+    End Project Dependency
+}}}
+
+###############################################################################
+
+Project: "strerror"=.\strerror.dsp - Package Owner=<4>
+
+Package=<5>
+{{{
+}}}
+
+Package=<4>
+{{{
+    Begin Project Dependency
+    Project_Dep_Name mbedtls
+    End Project Dependency
+}}}
+
+###############################################################################
+
+Project: "cert_app"=.\cert_app.dsp - Package Owner=<4>
+
+Package=<5>
+{{{
+}}}
+
+Package=<4>
+{{{
+    Begin Project Dependency
+    Project_Dep_Name mbedtls
+    End Project Dependency
+}}}
+
+###############################################################################
+
+Project: "crl_app"=.\crl_app.dsp - Package Owner=<4>
+
+Package=<5>
+{{{
+}}}
+
+Package=<4>
+{{{
+    Begin Project Dependency
+    Project_Dep_Name mbedtls
+    End Project Dependency
+}}}
+
+###############################################################################
+
+Project: "cert_req"=.\cert_req.dsp - Package Owner=<4>
+
+Package=<5>
+{{{
+}}}
+
+Package=<4>
+{{{
+    Begin Project Dependency
+    Project_Dep_Name mbedtls
+    End Project Dependency
+}}}
+
+###############################################################################
+
+Global:
+
+Package=<5>
+{{{
+}}}
+
+Package=<3>
+{{{
+}}}
+
+###############################################################################
+